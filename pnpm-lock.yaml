lockfileVersion: '9.0'

settings:
  autoInstallPeers: true
  excludeLinksFromLockfile: false

<<<<<<< HEAD
onlyBuiltDependencies:
  - esbuild

dependencies:
  '@types/wicg-file-system-access':
    specifier: ^2023.10.6
    version: 2023.10.6
  cohere-ai:
    specifier: ^7.19.0
    version: 7.19.0
  idb-keyval:
    specifier: ^6.2.2
    version: 6.2.2
  native-file-system-adapter:
    specifier: ^3.0.1
    version: 3.0.1

devDependencies:
  '@ai-sdk/openai':
    specifier: ^2.0.30
    version: 2.0.30(zod@4.1.8)
  '@ai-sdk/svelte':
    specifier: ^3.0.44
    version: 3.0.44(svelte@5.38.10)(zod@4.1.8)
  '@lucide/svelte':
    specifier: ^0.544.0
    version: 0.544.0(svelte@5.38.10)
  '@sveltejs/adapter-auto':
    specifier: ^6.0.0
    version: 6.0.0(@sveltejs/kit@2.22.0)
  '@sveltejs/kit':
    specifier: ^2.22.0
    version: 2.22.0(@sveltejs/vite-plugin-svelte@6.0.0)(svelte@5.38.10)(vite@7.0.4)
  '@sveltejs/vite-plugin-svelte':
    specifier: ^6.0.0
    version: 6.0.0(svelte@5.38.10)(vite@7.0.4)
  '@tailwindcss/vite':
    specifier: ^4.1.13
    version: 4.1.13(vite@7.0.4)
  '@types/node':
    specifier: ^24.3.3
    version: 24.3.3
  ai:
    specifier: ^5.0.44
    version: 5.0.44(zod@4.1.8)
  clsx:
    specifier: ^2.1.1
    version: 2.1.1
  prettier:
    specifier: ^3.4.2
    version: 3.4.2
  prettier-plugin-svelte:
    specifier: ^3.3.3
    version: 3.3.3(prettier@3.4.2)(svelte@5.38.10)
  svelte:
    specifier: ^5.38.10
    version: 5.38.10
  svelte-check:
    specifier: ^4.0.0
    version: 4.0.0(svelte@5.38.10)(typescript@5.0.2)
  tailwind-merge:
    specifier: ^3.3.1
    version: 3.3.1
  tailwind-variants:
    specifier: ^3.1.1
    version: 3.1.1(tailwind-merge@3.3.1)(tailwindcss@4.0.0)
  tailwindcss:
    specifier: ^4.0.0
    version: 4.0.0
  tw-animate-css:
    specifier: ^1.3.8
    version: 1.3.8
  typescript:
    specifier: ^5.0.0
    version: 5.0.2
  vite:
    specifier: ^7.0.4
    version: 7.0.4(@types/node@24.3.3)
  zod:
    specifier: ^4.1.8
    version: 4.1.8
=======
importers:

  .:
    devDependencies:
      '@ai-sdk/openai':
        specifier: ^2.0.30
        version: 2.0.30(zod@4.1.8)
      '@ai-sdk/svelte':
        specifier: ^3.0.44
        version: 3.0.44(svelte@5.38.10)(zod@4.1.8)
      '@internationalized/date':
        specifier: ^3.9.0
        version: 3.9.0
      '@lucide/svelte':
        specifier: ^0.515.0
        version: 0.515.0(svelte@5.38.10)
      '@sveltejs/adapter-auto':
        specifier: ^6.0.0
        version: 6.1.0(@sveltejs/kit@2.39.1(@opentelemetry/api@1.9.0)(@sveltejs/vite-plugin-svelte@6.2.0(svelte@5.38.10)(vite@7.1.5(jiti@2.5.1)(lightningcss@1.30.1)))(svelte@5.38.10)(vite@7.1.5(jiti@2.5.1)(lightningcss@1.30.1)))
      '@sveltejs/kit':
        specifier: ^2.22.0
        version: 2.39.1(@opentelemetry/api@1.9.0)(@sveltejs/vite-plugin-svelte@6.2.0(svelte@5.38.10)(vite@7.1.5(jiti@2.5.1)(lightningcss@1.30.1)))(svelte@5.38.10)(vite@7.1.5(jiti@2.5.1)(lightningcss@1.30.1))
      '@sveltejs/vite-plugin-svelte':
        specifier: ^6.0.0
        version: 6.2.0(svelte@5.38.10)(vite@7.1.5(jiti@2.5.1)(lightningcss@1.30.1))
      '@tailwindcss/vite':
        specifier: ^4.1.13
        version: 4.1.13(vite@7.1.5(jiti@2.5.1)(lightningcss@1.30.1))
      ai:
        specifier: ^5.0.44
        version: 5.0.44(zod@4.1.8)
      bits-ui:
        specifier: ^2.9.8
        version: 2.9.8(@internationalized/date@3.9.0)(svelte@5.38.10)
      clsx:
        specifier: ^2.1.1
        version: 2.1.1
      prettier:
        specifier: ^3.4.2
        version: 3.6.2
      prettier-plugin-svelte:
        specifier: ^3.3.3
        version: 3.4.0(prettier@3.6.2)(svelte@5.38.10)
      svelte:
        specifier: ^5.38.10
        version: 5.38.10
      svelte-check:
        specifier: ^4.0.0
        version: 4.3.1(picomatch@4.0.3)(svelte@5.38.10)(typescript@5.9.2)
      tailwind-merge:
        specifier: ^3.3.1
        version: 3.3.1
      tailwind-variants:
        specifier: ^1.0.0
        version: 1.0.0(tailwindcss@4.1.13)
      tailwindcss:
        specifier: ^4.0.0
        version: 4.1.13
      tw-animate-css:
        specifier: ^1.3.8
        version: 1.3.8
      typescript:
        specifier: ^5.0.0
        version: 5.9.2
      vite:
        specifier: ^7.0.4
        version: 7.1.5(jiti@2.5.1)(lightningcss@1.30.1)
      zod:
        specifier: ^4.1.8
        version: 4.1.8
>>>>>>> 3336540d

packages:

  '@ai-sdk/gateway@1.0.23':
    resolution: {integrity: sha512-ynV7WxpRK2zWLGkdOtrU2hW22mBVkEYVS3iMg1+ZGmAYSgzCqzC74bfOJZ2GU1UdcrFWUsFI9qAYjsPkd+AebA==}
    engines: {node: '>=18'}
    peerDependencies:
      zod: ^3.25.76 || ^4

  '@ai-sdk/openai@2.0.30':
    resolution: {integrity: sha512-a9Vf64OT2dWEFyEGv+OxtCs69B18BsuzInvuyUxVPczbIiBLqUCt3zcD/8EwqbTPJwsFNsL8/9nbVZFmwA1+2A==}
    engines: {node: '>=18'}
    peerDependencies:
      zod: ^3.25.76 || ^4

  '@ai-sdk/provider-utils@3.0.9':
    resolution: {integrity: sha512-Pm571x5efqaI4hf9yW4KsVlDBDme8++UepZRnq+kqVBWWjgvGhQlzU8glaFq0YJEB9kkxZHbRRyVeHoV2sRYaQ==}
    engines: {node: '>=18'}
    peerDependencies:
      zod: ^3.25.76 || ^4

  '@ai-sdk/provider@2.0.0':
    resolution: {integrity: sha512-6o7Y2SeO9vFKB8lArHXehNuusnpddKPk7xqL7T2/b+OvXMRIXUO1rR4wcv1hAFUAT9avGZshty3Wlua/XA7TvA==}
    engines: {node: '>=18'}

  '@ai-sdk/svelte@3.0.44':
    resolution: {integrity: sha512-p9z5UxCCEYzPiuCyxQ94YBlfTHT2EFJvfw+tJxNMu/YuSZ0Vz/xy2WLIKFFVl4AyDf3puKYUtdhb9xm3s6mmbA==}
    peerDependencies:
      svelte: ^5.31.0
      zod: ^3.25.76 || ^4
    peerDependenciesMeta:
      zod:
        optional: true

<<<<<<< HEAD
  /@aws-crypto/sha256-browser@5.2.0:
    resolution: {integrity: sha512-AXfN/lGotSQwu6HNcEsIASo7kWXZ5HYWvfOmSNKDsEqC4OashTp8alTmaz+F7TC2L083SFv5RdB+qU3Vs1kZqw==}
    dependencies:
      '@aws-crypto/sha256-js': 5.2.0
      '@aws-crypto/supports-web-crypto': 5.2.0
      '@aws-crypto/util': 5.2.0
      '@aws-sdk/types': 3.887.0
      '@aws-sdk/util-locate-window': 3.873.0
      '@smithy/util-utf8': 2.3.0
      tslib: 2.8.1
    dev: false

  /@aws-crypto/sha256-js@5.2.0:
    resolution: {integrity: sha512-FFQQyu7edu4ufvIZ+OadFpHHOt+eSTBaYaki44c+akjg7qZg9oOQeLlk77F6tSYqjDAFClrHJk9tMf0HdVyOvA==}
    engines: {node: '>=16.0.0'}
    dependencies:
      '@aws-crypto/util': 5.2.0
      '@aws-sdk/types': 3.887.0
      tslib: 2.8.1
    dev: false

  /@aws-crypto/supports-web-crypto@5.2.0:
    resolution: {integrity: sha512-iAvUotm021kM33eCdNfwIN//F77/IADDSs58i+MDaOqFrVjZo9bAal0NK7HurRuWLLpF1iLX7gbWrjHjeo+YFg==}
    dependencies:
      tslib: 2.8.1
    dev: false

  /@aws-crypto/util@5.2.0:
    resolution: {integrity: sha512-4RkU9EsI6ZpBve5fseQlGNUWKMa1RLPQ1dnjnQoe07ldfIzcsGb5hC5W0Dm7u423KWzawlrpbjXBrXCEv9zazQ==}
    dependencies:
      '@aws-sdk/types': 3.887.0
      '@smithy/util-utf8': 2.3.0
      tslib: 2.8.1
    dev: false

  /@aws-sdk/client-cognito-identity@3.888.0:
    resolution: {integrity: sha512-FsHdPF9iXnCGp3oOsEl1EHR0pc0sw0emlhG67QxfMj4imPwspsypTaPslkILe+0aAwKYW64i7J9Vd4JCQKVxgQ==}
    engines: {node: '>=18.0.0'}
    dependencies:
      '@aws-crypto/sha256-browser': 5.2.0
      '@aws-crypto/sha256-js': 5.2.0
      '@aws-sdk/core': 3.888.0
      '@aws-sdk/credential-provider-node': 3.888.0
      '@aws-sdk/middleware-host-header': 3.887.0
      '@aws-sdk/middleware-logger': 3.887.0
      '@aws-sdk/middleware-recursion-detection': 3.887.0
      '@aws-sdk/middleware-user-agent': 3.888.0
      '@aws-sdk/region-config-resolver': 3.887.0
      '@aws-sdk/types': 3.887.0
      '@aws-sdk/util-endpoints': 3.887.0
      '@aws-sdk/util-user-agent-browser': 3.887.0
      '@aws-sdk/util-user-agent-node': 3.888.0
      '@smithy/config-resolver': 4.2.1
      '@smithy/core': 3.11.0
      '@smithy/fetch-http-handler': 5.2.1
      '@smithy/hash-node': 4.1.1
      '@smithy/invalid-dependency': 4.1.1
      '@smithy/middleware-content-length': 4.1.1
      '@smithy/middleware-endpoint': 4.2.1
      '@smithy/middleware-retry': 4.2.1
      '@smithy/middleware-serde': 4.1.1
      '@smithy/middleware-stack': 4.1.1
      '@smithy/node-config-provider': 4.2.1
      '@smithy/node-http-handler': 4.2.1
      '@smithy/protocol-http': 5.2.1
      '@smithy/smithy-client': 4.6.1
      '@smithy/types': 4.5.0
      '@smithy/url-parser': 4.1.1
      '@smithy/util-base64': 4.1.0
      '@smithy/util-body-length-browser': 4.1.0
      '@smithy/util-body-length-node': 4.1.0
      '@smithy/util-defaults-mode-browser': 4.1.1
      '@smithy/util-defaults-mode-node': 4.1.1
      '@smithy/util-endpoints': 3.1.1
      '@smithy/util-middleware': 4.1.1
      '@smithy/util-retry': 4.1.1
      '@smithy/util-utf8': 4.1.0
      tslib: 2.8.1
    transitivePeerDependencies:
      - aws-crt
    dev: false

  /@aws-sdk/client-sagemaker@3.888.0:
    resolution: {integrity: sha512-OMZRoHX5IRNZlV7hJyA/84q9kXXGdTPHN5PVxV+63UJ8c84N0V8vNNFmgJrIDCbVDnCeTFEij0ri8av79kkMIQ==}
    engines: {node: '>=18.0.0'}
    dependencies:
      '@aws-crypto/sha256-browser': 5.2.0
      '@aws-crypto/sha256-js': 5.2.0
      '@aws-sdk/core': 3.888.0
      '@aws-sdk/credential-provider-node': 3.888.0
      '@aws-sdk/middleware-host-header': 3.887.0
      '@aws-sdk/middleware-logger': 3.887.0
      '@aws-sdk/middleware-recursion-detection': 3.887.0
      '@aws-sdk/middleware-user-agent': 3.888.0
      '@aws-sdk/region-config-resolver': 3.887.0
      '@aws-sdk/types': 3.887.0
      '@aws-sdk/util-endpoints': 3.887.0
      '@aws-sdk/util-user-agent-browser': 3.887.0
      '@aws-sdk/util-user-agent-node': 3.888.0
      '@smithy/config-resolver': 4.2.1
      '@smithy/core': 3.11.0
      '@smithy/fetch-http-handler': 5.2.1
      '@smithy/hash-node': 4.1.1
      '@smithy/invalid-dependency': 4.1.1
      '@smithy/middleware-content-length': 4.1.1
      '@smithy/middleware-endpoint': 4.2.1
      '@smithy/middleware-retry': 4.2.1
      '@smithy/middleware-serde': 4.1.1
      '@smithy/middleware-stack': 4.1.1
      '@smithy/node-config-provider': 4.2.1
      '@smithy/node-http-handler': 4.2.1
      '@smithy/protocol-http': 5.2.1
      '@smithy/smithy-client': 4.6.1
      '@smithy/types': 4.5.0
      '@smithy/url-parser': 4.1.1
      '@smithy/util-base64': 4.1.0
      '@smithy/util-body-length-browser': 4.1.0
      '@smithy/util-body-length-node': 4.1.0
      '@smithy/util-defaults-mode-browser': 4.1.1
      '@smithy/util-defaults-mode-node': 4.1.1
      '@smithy/util-endpoints': 3.1.1
      '@smithy/util-middleware': 4.1.1
      '@smithy/util-retry': 4.1.1
      '@smithy/util-utf8': 4.1.0
      '@smithy/util-waiter': 4.1.1
      '@types/uuid': 9.0.8
      tslib: 2.8.1
      uuid: 9.0.1
    transitivePeerDependencies:
      - aws-crt
    dev: false

  /@aws-sdk/client-sso@3.888.0:
    resolution: {integrity: sha512-8CLy/ehGKUmekjH+VtZJ4w40PqDg3u0K7uPziq/4P8Q7LLgsy8YQoHNbuY4am7JU3HWrqLXJI9aaz1+vPGPoWA==}
    engines: {node: '>=18.0.0'}
    dependencies:
      '@aws-crypto/sha256-browser': 5.2.0
      '@aws-crypto/sha256-js': 5.2.0
      '@aws-sdk/core': 3.888.0
      '@aws-sdk/middleware-host-header': 3.887.0
      '@aws-sdk/middleware-logger': 3.887.0
      '@aws-sdk/middleware-recursion-detection': 3.887.0
      '@aws-sdk/middleware-user-agent': 3.888.0
      '@aws-sdk/region-config-resolver': 3.887.0
      '@aws-sdk/types': 3.887.0
      '@aws-sdk/util-endpoints': 3.887.0
      '@aws-sdk/util-user-agent-browser': 3.887.0
      '@aws-sdk/util-user-agent-node': 3.888.0
      '@smithy/config-resolver': 4.2.1
      '@smithy/core': 3.11.0
      '@smithy/fetch-http-handler': 5.2.1
      '@smithy/hash-node': 4.1.1
      '@smithy/invalid-dependency': 4.1.1
      '@smithy/middleware-content-length': 4.1.1
      '@smithy/middleware-endpoint': 4.2.1
      '@smithy/middleware-retry': 4.2.1
      '@smithy/middleware-serde': 4.1.1
      '@smithy/middleware-stack': 4.1.1
      '@smithy/node-config-provider': 4.2.1
      '@smithy/node-http-handler': 4.2.1
      '@smithy/protocol-http': 5.2.1
      '@smithy/smithy-client': 4.6.1
      '@smithy/types': 4.5.0
      '@smithy/url-parser': 4.1.1
      '@smithy/util-base64': 4.1.0
      '@smithy/util-body-length-browser': 4.1.0
      '@smithy/util-body-length-node': 4.1.0
      '@smithy/util-defaults-mode-browser': 4.1.1
      '@smithy/util-defaults-mode-node': 4.1.1
      '@smithy/util-endpoints': 3.1.1
      '@smithy/util-middleware': 4.1.1
      '@smithy/util-retry': 4.1.1
      '@smithy/util-utf8': 4.1.0
      tslib: 2.8.1
    transitivePeerDependencies:
      - aws-crt
    dev: false

  /@aws-sdk/core@3.888.0:
    resolution: {integrity: sha512-L3S2FZywACo4lmWv37Y4TbefuPJ1fXWyWwIJ3J4wkPYFJ47mmtUPqThlVrSbdTHkEjnZgJe5cRfxk0qCLsFh1w==}
    engines: {node: '>=18.0.0'}
    dependencies:
      '@aws-sdk/types': 3.887.0
      '@aws-sdk/xml-builder': 3.887.0
      '@smithy/core': 3.11.0
      '@smithy/node-config-provider': 4.2.1
      '@smithy/property-provider': 4.1.1
      '@smithy/protocol-http': 5.2.1
      '@smithy/signature-v4': 5.2.1
      '@smithy/smithy-client': 4.6.1
      '@smithy/types': 4.5.0
      '@smithy/util-base64': 4.1.0
      '@smithy/util-body-length-browser': 4.1.0
      '@smithy/util-middleware': 4.1.1
      '@smithy/util-utf8': 4.1.0
      fast-xml-parser: 5.2.5
      tslib: 2.8.1
    dev: false

  /@aws-sdk/credential-provider-cognito-identity@3.888.0:
    resolution: {integrity: sha512-mGKLEAFsIaYci219lL42L22fEkbdwLSEuqeBN2D4LzNsbuGyLuE9vIRSOZr/wbHJ3UegI+1eCn0cF+qDgP4cdg==}
    engines: {node: '>=18.0.0'}
    dependencies:
      '@aws-sdk/client-cognito-identity': 3.888.0
      '@aws-sdk/types': 3.887.0
      '@smithy/property-provider': 4.1.1
      '@smithy/types': 4.5.0
      tslib: 2.8.1
    transitivePeerDependencies:
      - aws-crt
    dev: false

  /@aws-sdk/credential-provider-env@3.888.0:
    resolution: {integrity: sha512-shPi4AhUKbIk7LugJWvNpeZA8va7e5bOHAEKo89S0Ac8WDZt2OaNzbh/b9l0iSL2eEyte8UgIsYGcFxOwIF1VA==}
    engines: {node: '>=18.0.0'}
    dependencies:
      '@aws-sdk/core': 3.888.0
      '@aws-sdk/types': 3.887.0
      '@smithy/property-provider': 4.1.1
      '@smithy/types': 4.5.0
      tslib: 2.8.1
    dev: false

  /@aws-sdk/credential-provider-http@3.888.0:
    resolution: {integrity: sha512-Jvuk6nul0lE7o5qlQutcqlySBHLXOyoPtiwE6zyKbGc7RVl0//h39Lab7zMeY2drMn8xAnIopL4606Fd8JI/Hw==}
    engines: {node: '>=18.0.0'}
    dependencies:
      '@aws-sdk/core': 3.888.0
      '@aws-sdk/types': 3.887.0
      '@smithy/fetch-http-handler': 5.2.1
      '@smithy/node-http-handler': 4.2.1
      '@smithy/property-provider': 4.1.1
      '@smithy/protocol-http': 5.2.1
      '@smithy/smithy-client': 4.6.1
      '@smithy/types': 4.5.0
      '@smithy/util-stream': 4.3.1
      tslib: 2.8.1
    dev: false

  /@aws-sdk/credential-provider-ini@3.888.0:
    resolution: {integrity: sha512-M82ItvS5yq+tO6ZOV1ruaVs2xOne+v8HW85GFCXnz8pecrzYdgxh6IsVqEbbWruryG/mUGkWMbkBZoEsy4MgyA==}
    engines: {node: '>=18.0.0'}
    dependencies:
      '@aws-sdk/core': 3.888.0
      '@aws-sdk/credential-provider-env': 3.888.0
      '@aws-sdk/credential-provider-http': 3.888.0
      '@aws-sdk/credential-provider-process': 3.888.0
      '@aws-sdk/credential-provider-sso': 3.888.0
      '@aws-sdk/credential-provider-web-identity': 3.888.0
      '@aws-sdk/nested-clients': 3.888.0
      '@aws-sdk/types': 3.887.0
      '@smithy/credential-provider-imds': 4.1.1
      '@smithy/property-provider': 4.1.1
      '@smithy/shared-ini-file-loader': 4.1.1
      '@smithy/types': 4.5.0
      tslib: 2.8.1
    transitivePeerDependencies:
      - aws-crt
    dev: false

  /@aws-sdk/credential-provider-node@3.888.0:
    resolution: {integrity: sha512-KCrQh1dCDC8Y+Ap3SZa6S81kHk+p+yAaOQ5jC3dak4zhHW3RCrsGR/jYdemTOgbEGcA6ye51UbhWfrrlMmeJSA==}
    engines: {node: '>=18.0.0'}
    dependencies:
      '@aws-sdk/credential-provider-env': 3.888.0
      '@aws-sdk/credential-provider-http': 3.888.0
      '@aws-sdk/credential-provider-ini': 3.888.0
      '@aws-sdk/credential-provider-process': 3.888.0
      '@aws-sdk/credential-provider-sso': 3.888.0
      '@aws-sdk/credential-provider-web-identity': 3.888.0
      '@aws-sdk/types': 3.887.0
      '@smithy/credential-provider-imds': 4.1.1
      '@smithy/property-provider': 4.1.1
      '@smithy/shared-ini-file-loader': 4.1.1
      '@smithy/types': 4.5.0
      tslib: 2.8.1
    transitivePeerDependencies:
      - aws-crt
    dev: false

  /@aws-sdk/credential-provider-process@3.888.0:
    resolution: {integrity: sha512-+aX6piSukPQ8DUS4JAH344GePg8/+Q1t0+kvSHAZHhYvtQ/1Zek3ySOJWH2TuzTPCafY4nmWLcQcqvU1w9+4Lw==}
    engines: {node: '>=18.0.0'}
    dependencies:
      '@aws-sdk/core': 3.888.0
      '@aws-sdk/types': 3.887.0
      '@smithy/property-provider': 4.1.1
      '@smithy/shared-ini-file-loader': 4.1.1
      '@smithy/types': 4.5.0
      tslib: 2.8.1
    dev: false

  /@aws-sdk/credential-provider-sso@3.888.0:
    resolution: {integrity: sha512-b1ZJji7LJ6E/j1PhFTyvp51in2iCOQ3VP6mj5H6f5OUnqn7efm41iNMoinKr87n0IKZw7qput5ggXVxEdPhouA==}
    engines: {node: '>=18.0.0'}
    dependencies:
      '@aws-sdk/client-sso': 3.888.0
      '@aws-sdk/core': 3.888.0
      '@aws-sdk/token-providers': 3.888.0
      '@aws-sdk/types': 3.887.0
      '@smithy/property-provider': 4.1.1
      '@smithy/shared-ini-file-loader': 4.1.1
      '@smithy/types': 4.5.0
      tslib: 2.8.1
    transitivePeerDependencies:
      - aws-crt
    dev: false

  /@aws-sdk/credential-provider-web-identity@3.888.0:
    resolution: {integrity: sha512-7P0QNtsDzMZdmBAaY/vY1BsZHwTGvEz3bsn2bm5VSKFAeMmZqsHK1QeYdNsFjLtegnVh+wodxMq50jqLv3LFlA==}
    engines: {node: '>=18.0.0'}
    dependencies:
      '@aws-sdk/core': 3.888.0
      '@aws-sdk/nested-clients': 3.888.0
      '@aws-sdk/types': 3.887.0
      '@smithy/property-provider': 4.1.1
      '@smithy/types': 4.5.0
      tslib: 2.8.1
    transitivePeerDependencies:
      - aws-crt
    dev: false

  /@aws-sdk/credential-providers@3.888.0:
    resolution: {integrity: sha512-If2AnDiJJLT889imXn6cEM4WoduPgTye/vYiVXZaDqMvjk+tJVbA9uFuv1ixF3DHMC6aE0LU9cTjXX+I4TayFg==}
    engines: {node: '>=18.0.0'}
    dependencies:
      '@aws-sdk/client-cognito-identity': 3.888.0
      '@aws-sdk/core': 3.888.0
      '@aws-sdk/credential-provider-cognito-identity': 3.888.0
      '@aws-sdk/credential-provider-env': 3.888.0
      '@aws-sdk/credential-provider-http': 3.888.0
      '@aws-sdk/credential-provider-ini': 3.888.0
      '@aws-sdk/credential-provider-node': 3.888.0
      '@aws-sdk/credential-provider-process': 3.888.0
      '@aws-sdk/credential-provider-sso': 3.888.0
      '@aws-sdk/credential-provider-web-identity': 3.888.0
      '@aws-sdk/nested-clients': 3.888.0
      '@aws-sdk/types': 3.887.0
      '@smithy/config-resolver': 4.2.1
      '@smithy/core': 3.11.0
      '@smithy/credential-provider-imds': 4.1.1
      '@smithy/node-config-provider': 4.2.1
      '@smithy/property-provider': 4.1.1
      '@smithy/types': 4.5.0
      tslib: 2.8.1
    transitivePeerDependencies:
      - aws-crt
    dev: false

  /@aws-sdk/middleware-host-header@3.887.0:
    resolution: {integrity: sha512-ulzqXv6NNqdu/kr0sgBYupWmahISHY+azpJidtK6ZwQIC+vBUk9NdZeqQpy7KVhIk2xd4+5Oq9rxapPwPI21CA==}
    engines: {node: '>=18.0.0'}
    dependencies:
      '@aws-sdk/types': 3.887.0
      '@smithy/protocol-http': 5.2.1
      '@smithy/types': 4.5.0
      tslib: 2.8.1
    dev: false

  /@aws-sdk/middleware-logger@3.887.0:
    resolution: {integrity: sha512-YbbgLI6jKp2qSoAcHnXrQ5jcuc5EYAmGLVFgMVdk8dfCfJLfGGSaOLxF4CXC7QYhO50s+mPPkhBYejCik02Kug==}
    engines: {node: '>=18.0.0'}
    dependencies:
      '@aws-sdk/types': 3.887.0
      '@smithy/types': 4.5.0
      tslib: 2.8.1
    dev: false

  /@aws-sdk/middleware-recursion-detection@3.887.0:
    resolution: {integrity: sha512-tjrUXFtQnFLo+qwMveq5faxP5MQakoLArXtqieHphSqZTXm21wDJM73hgT4/PQQGTwgYjDKqnqsE1hvk0hcfDw==}
    engines: {node: '>=18.0.0'}
    dependencies:
      '@aws-sdk/types': 3.887.0
      '@aws/lambda-invoke-store': 0.0.1
      '@smithy/protocol-http': 5.2.1
      '@smithy/types': 4.5.0
      tslib: 2.8.1
    dev: false

  /@aws-sdk/middleware-user-agent@3.888.0:
    resolution: {integrity: sha512-ZkcUkoys8AdrNNG7ATjqw2WiXqrhTvT+r4CIK3KhOqIGPHX0p0DQWzqjaIl7ZhSUToKoZ4Ud7MjF795yUr73oA==}
    engines: {node: '>=18.0.0'}
    dependencies:
      '@aws-sdk/core': 3.888.0
      '@aws-sdk/types': 3.887.0
      '@aws-sdk/util-endpoints': 3.887.0
      '@smithy/core': 3.11.0
      '@smithy/protocol-http': 5.2.1
      '@smithy/types': 4.5.0
      tslib: 2.8.1
    dev: false

  /@aws-sdk/nested-clients@3.888.0:
    resolution: {integrity: sha512-py4o4RPSGt+uwGvSBzR6S6cCBjS4oTX5F8hrHFHfPCdIOMVjyOBejn820jXkCrcdpSj3Qg1yUZXxsByvxc9Lyg==}
    engines: {node: '>=18.0.0'}
    dependencies:
      '@aws-crypto/sha256-browser': 5.2.0
      '@aws-crypto/sha256-js': 5.2.0
      '@aws-sdk/core': 3.888.0
      '@aws-sdk/middleware-host-header': 3.887.0
      '@aws-sdk/middleware-logger': 3.887.0
      '@aws-sdk/middleware-recursion-detection': 3.887.0
      '@aws-sdk/middleware-user-agent': 3.888.0
      '@aws-sdk/region-config-resolver': 3.887.0
      '@aws-sdk/types': 3.887.0
      '@aws-sdk/util-endpoints': 3.887.0
      '@aws-sdk/util-user-agent-browser': 3.887.0
      '@aws-sdk/util-user-agent-node': 3.888.0
      '@smithy/config-resolver': 4.2.1
      '@smithy/core': 3.11.0
      '@smithy/fetch-http-handler': 5.2.1
      '@smithy/hash-node': 4.1.1
      '@smithy/invalid-dependency': 4.1.1
      '@smithy/middleware-content-length': 4.1.1
      '@smithy/middleware-endpoint': 4.2.1
      '@smithy/middleware-retry': 4.2.1
      '@smithy/middleware-serde': 4.1.1
      '@smithy/middleware-stack': 4.1.1
      '@smithy/node-config-provider': 4.2.1
      '@smithy/node-http-handler': 4.2.1
      '@smithy/protocol-http': 5.2.1
      '@smithy/smithy-client': 4.6.1
      '@smithy/types': 4.5.0
      '@smithy/url-parser': 4.1.1
      '@smithy/util-base64': 4.1.0
      '@smithy/util-body-length-browser': 4.1.0
      '@smithy/util-body-length-node': 4.1.0
      '@smithy/util-defaults-mode-browser': 4.1.1
      '@smithy/util-defaults-mode-node': 4.1.1
      '@smithy/util-endpoints': 3.1.1
      '@smithy/util-middleware': 4.1.1
      '@smithy/util-retry': 4.1.1
      '@smithy/util-utf8': 4.1.0
      tslib: 2.8.1
    transitivePeerDependencies:
      - aws-crt
    dev: false

  /@aws-sdk/region-config-resolver@3.887.0:
    resolution: {integrity: sha512-VdSMrIqJ3yjJb/fY+YAxrH/lCVv0iL8uA+lbMNfQGtO5tB3Zx6SU9LEpUwBNX8fPK1tUpI65CNE4w42+MY/7Mg==}
    engines: {node: '>=18.0.0'}
    dependencies:
      '@aws-sdk/types': 3.887.0
      '@smithy/node-config-provider': 4.2.1
      '@smithy/types': 4.5.0
      '@smithy/util-config-provider': 4.1.0
      '@smithy/util-middleware': 4.1.1
      tslib: 2.8.1
    dev: false

  /@aws-sdk/token-providers@3.888.0:
    resolution: {integrity: sha512-WA3NF+3W8GEuCMG1WvkDYbB4z10G3O8xuhT7QSjhvLYWQ9CPt3w4VpVIfdqmUn131TCIbhCzD0KN/1VJTjAjyw==}
    engines: {node: '>=18.0.0'}
    dependencies:
      '@aws-sdk/core': 3.888.0
      '@aws-sdk/nested-clients': 3.888.0
      '@aws-sdk/types': 3.887.0
      '@smithy/property-provider': 4.1.1
      '@smithy/shared-ini-file-loader': 4.1.1
      '@smithy/types': 4.5.0
      tslib: 2.8.1
    transitivePeerDependencies:
      - aws-crt
    dev: false

  /@aws-sdk/types@3.887.0:
    resolution: {integrity: sha512-fmTEJpUhsPsovQ12vZSpVTEP/IaRoJAMBGQXlQNjtCpkBp6Iq3KQDa/HDaPINE+3xxo6XvTdtibsNOd5zJLV9A==}
    engines: {node: '>=18.0.0'}
    dependencies:
      '@smithy/types': 4.5.0
      tslib: 2.8.1
    dev: false

  /@aws-sdk/util-endpoints@3.887.0:
    resolution: {integrity: sha512-kpegvT53KT33BMeIcGLPA65CQVxLUL/C3gTz9AzlU/SDmeusBHX4nRApAicNzI/ltQ5lxZXbQn18UczzBuwF1w==}
    engines: {node: '>=18.0.0'}
    dependencies:
      '@aws-sdk/types': 3.887.0
      '@smithy/types': 4.5.0
      '@smithy/url-parser': 4.1.1
      '@smithy/util-endpoints': 3.1.1
      tslib: 2.8.1
    dev: false

  /@aws-sdk/util-locate-window@3.873.0:
    resolution: {integrity: sha512-xcVhZF6svjM5Rj89T1WzkjQmrTF6dpR2UvIHPMTnSZoNe6CixejPZ6f0JJ2kAhO8H+dUHwNBlsUgOTIKiK/Syg==}
    engines: {node: '>=18.0.0'}
    dependencies:
      tslib: 2.8.1
    dev: false

  /@aws-sdk/util-user-agent-browser@3.887.0:
    resolution: {integrity: sha512-X71UmVsYc6ZTH4KU6hA5urOzYowSXc3qvroagJNLJYU1ilgZ529lP4J9XOYfEvTXkLR1hPFSRxa43SrwgelMjA==}
    dependencies:
      '@aws-sdk/types': 3.887.0
      '@smithy/types': 4.5.0
      bowser: 2.12.1
      tslib: 2.8.1
    dev: false

  /@aws-sdk/util-user-agent-node@3.888.0:
    resolution: {integrity: sha512-rSB3OHyuKXotIGfYEo//9sU0lXAUrTY28SUUnxzOGYuQsAt0XR5iYwBAp+RjV6x8f+Hmtbg0PdCsy1iNAXa0UQ==}
    engines: {node: '>=18.0.0'}
    peerDependencies:
      aws-crt: '>=1.0.0'
    peerDependenciesMeta:
      aws-crt:
        optional: true
    dependencies:
      '@aws-sdk/middleware-user-agent': 3.888.0
      '@aws-sdk/types': 3.887.0
      '@smithy/node-config-provider': 4.2.1
      '@smithy/types': 4.5.0
      tslib: 2.8.1
    dev: false

  /@aws-sdk/xml-builder@3.887.0:
    resolution: {integrity: sha512-lMwgWK1kNgUhHGfBvO/5uLe7TKhycwOn3eRCqsKPT9aPCx/HWuTlpcQp8oW2pCRGLS7qzcxqpQulcD+bbUL7XQ==}
    engines: {node: '>=18.0.0'}
    dependencies:
      '@smithy/types': 4.5.0
      tslib: 2.8.1
    dev: false

  /@aws/lambda-invoke-store@0.0.1:
    resolution: {integrity: sha512-ORHRQ2tmvnBXc8t/X9Z8IcSbBA4xTLKuN873FopzklHMeqBst7YG0d+AX97inkvDX+NChYtSr+qGfcqGFaI8Zw==}
    engines: {node: '>=18.0.0'}
    dev: false

  /@esbuild/aix-ppc64@0.25.9:
=======
  '@esbuild/aix-ppc64@0.25.9':
>>>>>>> 3336540d
    resolution: {integrity: sha512-OaGtL73Jck6pBKjNIe24BnFE6agGl+6KxDtTfHhy1HmhthfKouEcOhqpSL64K4/0WCtbKFLOdzD/44cJ4k9opA==}
    engines: {node: '>=18'}
    cpu: [ppc64]
    os: [aix]

  '@esbuild/android-arm64@0.25.9':
    resolution: {integrity: sha512-IDrddSmpSv51ftWslJMvl3Q2ZT98fUSL2/rlUXuVqRXHCs5EUF1/f+jbjF5+NG9UffUDMCiTyh8iec7u8RlTLg==}
    engines: {node: '>=18'}
    cpu: [arm64]
    os: [android]

  '@esbuild/android-arm@0.25.9':
    resolution: {integrity: sha512-5WNI1DaMtxQ7t7B6xa572XMXpHAaI/9Hnhk8lcxF4zVN4xstUgTlvuGDorBguKEnZO70qwEcLpfifMLoxiPqHQ==}
    engines: {node: '>=18'}
    cpu: [arm]
    os: [android]

  '@esbuild/android-x64@0.25.9':
    resolution: {integrity: sha512-I853iMZ1hWZdNllhVZKm34f4wErd4lMyeV7BLzEExGEIZYsOzqDWDf+y082izYUE8gtJnYHdeDpN/6tUdwvfiw==}
    engines: {node: '>=18'}
    cpu: [x64]
    os: [android]

  '@esbuild/darwin-arm64@0.25.9':
    resolution: {integrity: sha512-XIpIDMAjOELi/9PB30vEbVMs3GV1v2zkkPnuyRRURbhqjyzIINwj+nbQATh4H9GxUgH1kFsEyQMxwiLFKUS6Rg==}
    engines: {node: '>=18'}
    cpu: [arm64]
    os: [darwin]

  '@esbuild/darwin-x64@0.25.9':
    resolution: {integrity: sha512-jhHfBzjYTA1IQu8VyrjCX4ApJDnH+ez+IYVEoJHeqJm9VhG9Dh2BYaJritkYK3vMaXrf7Ogr/0MQ8/MeIefsPQ==}
    engines: {node: '>=18'}
    cpu: [x64]
    os: [darwin]

  '@esbuild/freebsd-arm64@0.25.9':
    resolution: {integrity: sha512-z93DmbnY6fX9+KdD4Ue/H6sYs+bhFQJNCPZsi4XWJoYblUqT06MQUdBCpcSfuiN72AbqeBFu5LVQTjfXDE2A6Q==}
    engines: {node: '>=18'}
    cpu: [arm64]
    os: [freebsd]

  '@esbuild/freebsd-x64@0.25.9':
    resolution: {integrity: sha512-mrKX6H/vOyo5v71YfXWJxLVxgy1kyt1MQaD8wZJgJfG4gq4DpQGpgTB74e5yBeQdyMTbgxp0YtNj7NuHN0PoZg==}
    engines: {node: '>=18'}
    cpu: [x64]
    os: [freebsd]

  '@esbuild/linux-arm64@0.25.9':
    resolution: {integrity: sha512-BlB7bIcLT3G26urh5Dmse7fiLmLXnRlopw4s8DalgZ8ef79Jj4aUcYbk90g8iCa2467HX8SAIidbL7gsqXHdRw==}
    engines: {node: '>=18'}
    cpu: [arm64]
    os: [linux]

  '@esbuild/linux-arm@0.25.9':
    resolution: {integrity: sha512-HBU2Xv78SMgaydBmdor38lg8YDnFKSARg1Q6AT0/y2ezUAKiZvc211RDFHlEZRFNRVhcMamiToo7bDx3VEOYQw==}
    engines: {node: '>=18'}
    cpu: [arm]
    os: [linux]

  '@esbuild/linux-ia32@0.25.9':
    resolution: {integrity: sha512-e7S3MOJPZGp2QW6AK6+Ly81rC7oOSerQ+P8L0ta4FhVi+/j/v2yZzx5CqqDaWjtPFfYz21Vi1S0auHrap3Ma3A==}
    engines: {node: '>=18'}
    cpu: [ia32]
    os: [linux]

  '@esbuild/linux-loong64@0.25.9':
    resolution: {integrity: sha512-Sbe10Bnn0oUAB2AalYztvGcK+o6YFFA/9829PhOCUS9vkJElXGdphz0A3DbMdP8gmKkqPmPcMJmJOrI3VYB1JQ==}
    engines: {node: '>=18'}
    cpu: [loong64]
    os: [linux]

  '@esbuild/linux-mips64el@0.25.9':
    resolution: {integrity: sha512-YcM5br0mVyZw2jcQeLIkhWtKPeVfAerES5PvOzaDxVtIyZ2NUBZKNLjC5z3/fUlDgT6w89VsxP2qzNipOaaDyA==}
    engines: {node: '>=18'}
    cpu: [mips64el]
    os: [linux]

  '@esbuild/linux-ppc64@0.25.9':
    resolution: {integrity: sha512-++0HQvasdo20JytyDpFvQtNrEsAgNG2CY1CLMwGXfFTKGBGQT3bOeLSYE2l1fYdvML5KUuwn9Z8L1EWe2tzs1w==}
    engines: {node: '>=18'}
    cpu: [ppc64]
    os: [linux]

  '@esbuild/linux-riscv64@0.25.9':
    resolution: {integrity: sha512-uNIBa279Y3fkjV+2cUjx36xkx7eSjb8IvnL01eXUKXez/CBHNRw5ekCGMPM0BcmqBxBcdgUWuUXmVWwm4CH9kg==}
    engines: {node: '>=18'}
    cpu: [riscv64]
    os: [linux]

  '@esbuild/linux-s390x@0.25.9':
    resolution: {integrity: sha512-Mfiphvp3MjC/lctb+7D287Xw1DGzqJPb/J2aHHcHxflUo+8tmN/6d4k6I2yFR7BVo5/g7x2Monq4+Yew0EHRIA==}
    engines: {node: '>=18'}
    cpu: [s390x]
    os: [linux]

  '@esbuild/linux-x64@0.25.9':
    resolution: {integrity: sha512-iSwByxzRe48YVkmpbgoxVzn76BXjlYFXC7NvLYq+b+kDjyyk30J0JY47DIn8z1MO3K0oSl9fZoRmZPQI4Hklzg==}
    engines: {node: '>=18'}
    cpu: [x64]
    os: [linux]

  '@esbuild/netbsd-arm64@0.25.9':
    resolution: {integrity: sha512-9jNJl6FqaUG+COdQMjSCGW4QiMHH88xWbvZ+kRVblZsWrkXlABuGdFJ1E9L7HK+T0Yqd4akKNa/lO0+jDxQD4Q==}
    engines: {node: '>=18'}
    cpu: [arm64]
    os: [netbsd]

  '@esbuild/netbsd-x64@0.25.9':
    resolution: {integrity: sha512-RLLdkflmqRG8KanPGOU7Rpg829ZHu8nFy5Pqdi9U01VYtG9Y0zOG6Vr2z4/S+/3zIyOxiK6cCeYNWOFR9QP87g==}
    engines: {node: '>=18'}
    cpu: [x64]
    os: [netbsd]

  '@esbuild/openbsd-arm64@0.25.9':
    resolution: {integrity: sha512-YaFBlPGeDasft5IIM+CQAhJAqS3St3nJzDEgsgFixcfZeyGPCd6eJBWzke5piZuZ7CtL656eOSYKk4Ls2C0FRQ==}
    engines: {node: '>=18'}
    cpu: [arm64]
    os: [openbsd]

  '@esbuild/openbsd-x64@0.25.9':
    resolution: {integrity: sha512-1MkgTCuvMGWuqVtAvkpkXFmtL8XhWy+j4jaSO2wxfJtilVCi0ZE37b8uOdMItIHz4I6z1bWWtEX4CJwcKYLcuA==}
    engines: {node: '>=18'}
    cpu: [x64]
    os: [openbsd]

  '@esbuild/openharmony-arm64@0.25.9':
    resolution: {integrity: sha512-4Xd0xNiMVXKh6Fa7HEJQbrpP3m3DDn43jKxMjxLLRjWnRsfxjORYJlXPO4JNcXtOyfajXorRKY9NkOpTHptErg==}
    engines: {node: '>=18'}
    cpu: [arm64]
    os: [openharmony]

  '@esbuild/sunos-x64@0.25.9':
    resolution: {integrity: sha512-WjH4s6hzo00nNezhp3wFIAfmGZ8U7KtrJNlFMRKxiI9mxEK1scOMAaa9i4crUtu+tBr+0IN6JCuAcSBJZfnphw==}
    engines: {node: '>=18'}
    cpu: [x64]
    os: [sunos]

  '@esbuild/win32-arm64@0.25.9':
    resolution: {integrity: sha512-mGFrVJHmZiRqmP8xFOc6b84/7xa5y5YvR1x8djzXpJBSv/UsNK6aqec+6JDjConTgvvQefdGhFDAs2DLAds6gQ==}
    engines: {node: '>=18'}
    cpu: [arm64]
    os: [win32]

  '@esbuild/win32-ia32@0.25.9':
    resolution: {integrity: sha512-b33gLVU2k11nVx1OhX3C8QQP6UHQK4ZtN56oFWvVXvz2VkDoe6fbG8TOgHFxEvqeqohmRnIHe5A1+HADk4OQww==}
    engines: {node: '>=18'}
    cpu: [ia32]
    os: [win32]

  '@esbuild/win32-x64@0.25.9':
    resolution: {integrity: sha512-PPOl1mi6lpLNQxnGoyAfschAodRFYXJ+9fs6WHXz7CSWKbOqiMZsubC+BQsVKuul+3vKLuwTHsS2c2y9EoKwxQ==}
    engines: {node: '>=18'}
    cpu: [x64]
    os: [win32]

  '@floating-ui/core@1.7.3':
    resolution: {integrity: sha512-sGnvb5dmrJaKEZ+LDIpguvdX3bDlEllmv4/ClQ9awcmCZrlx5jQyyMWFM5kBI+EyNOCDDiKk8il0zeuX3Zlg/w==}

  '@floating-ui/dom@1.7.4':
    resolution: {integrity: sha512-OOchDgh4F2CchOX94cRVqhvy7b3AFb+/rQXyswmzmGakRfkMgoWVjfnLWkRirfLEfuD4ysVW16eXzwt3jHIzKA==}

  '@floating-ui/utils@0.2.10':
    resolution: {integrity: sha512-aGTxbpbg8/b5JfU1HXSrbH3wXZuLPJcNEcZQFMxLs3oSzgtVu6nFPkbbGGUvBcUjKV2YyB9Wxxabo+HEH9tcRQ==}

  '@internationalized/date@3.9.0':
    resolution: {integrity: sha512-yaN3brAnHRD+4KyyOsJyk49XUvj2wtbNACSqg0bz3u8t2VuzhC8Q5dfRnrSxjnnbDb+ienBnkn1TzQfE154vyg==}

  '@isaacs/fs-minipass@4.0.1':
    resolution: {integrity: sha512-wgm9Ehl2jpeqP3zw/7mo3kRHFp5MEDhqAdwy1fTGkHAwnkGOVsgpvQhL8B5n1qlb01jV3n/bI0ZfZp5lWA1k4w==}
    engines: {node: '>=18.0.0'}

  '@jridgewell/gen-mapping@0.3.13':
    resolution: {integrity: sha512-2kkt/7niJ6MgEPxF0bYdQ6etZaA+fQvDcLKckhy1yIQOzaoKjBBjSj63/aLVjYE3qhRt5dvM+uUyfCg6UKCBbA==}

  '@jridgewell/remapping@2.3.5':
    resolution: {integrity: sha512-LI9u/+laYG4Ds1TDKSJW2YPrIlcVYOwi2fUC6xB43lueCjgxV4lffOCZCtYFiH6TNOX+tQKXx97T4IKHbhyHEQ==}

  '@jridgewell/resolve-uri@3.1.2':
    resolution: {integrity: sha512-bRISgCIjP20/tbWSPWMEi54QVPRZExkuD9lJL+UIxUKtwVJA8wW1Trb1jMs1RFXo1CBTNZ/5hpC9QvmKWdopKw==}
    engines: {node: '>=6.0.0'}

  '@jridgewell/sourcemap-codec@1.5.5':
    resolution: {integrity: sha512-cYQ9310grqxueWbl+WuIUIaiUaDcj7WOq5fVhEljNVgRfOUhY9fy2zTvfoqWsnebh8Sl70VScFbICvJnLKB0Og==}

  '@jridgewell/trace-mapping@0.3.31':
    resolution: {integrity: sha512-zzNR+SdQSDJzc8joaeP8QQoCQr8NuYx2dIIytl1QeBEZHJ9uW6hebsrYgbz8hJwUQao3TWCMtmfV8Nu1twOLAw==}

  '@lucide/svelte@0.515.0':
    resolution: {integrity: sha512-CEAyqcZmNBfYzVgaRmK2RFJP5tnbXxekRyDk0XX/eZQRfsJmkDvmQwXNX8C869BgNeryzmrRyjHhUL6g9ZOHNA==}
    peerDependencies:
      svelte: ^5

  '@opentelemetry/api@1.9.0':
    resolution: {integrity: sha512-3giAOQvZiH5F9bMlMiv8+GSPMeqg0dbaeo58/0SlA9sxSqZhnUtxzX9/2FzyhS9sWQf5S0GJE0AKBrFqjpeYcg==}
    engines: {node: '>=8.0.0'}

  '@polka/url@1.0.0-next.29':
    resolution: {integrity: sha512-wwQAWhWSuHaag8c4q/KN/vCoeOJYshAIvMQwD4GpSb3OiZklFfvAgmj0VCBBImRpuF/aFgIRzllXlVX93Jevww==}

  '@rollup/rollup-android-arm-eabi@4.50.1':
    resolution: {integrity: sha512-HJXwzoZN4eYTdD8bVV22DN8gsPCAj3V20NHKOs8ezfXanGpmVPR7kalUHd+Y31IJp9stdB87VKPFbsGY3H/2ag==}
    cpu: [arm]
    os: [android]

  '@rollup/rollup-android-arm64@4.50.1':
    resolution: {integrity: sha512-PZlsJVcjHfcH53mOImyt3bc97Ep3FJDXRpk9sMdGX0qgLmY0EIWxCag6EigerGhLVuL8lDVYNnSo8qnTElO4xw==}
    cpu: [arm64]
    os: [android]

  '@rollup/rollup-darwin-arm64@4.50.1':
    resolution: {integrity: sha512-xc6i2AuWh++oGi4ylOFPmzJOEeAa2lJeGUGb4MudOtgfyyjr4UPNK+eEWTPLvmPJIY/pgw6ssFIox23SyrkkJw==}
    cpu: [arm64]
    os: [darwin]

  '@rollup/rollup-darwin-x64@4.50.1':
    resolution: {integrity: sha512-2ofU89lEpDYhdLAbRdeyz/kX3Y2lpYc6ShRnDjY35bZhd2ipuDMDi6ZTQ9NIag94K28nFMofdnKeHR7BT0CATw==}
    cpu: [x64]
    os: [darwin]

  '@rollup/rollup-freebsd-arm64@4.50.1':
    resolution: {integrity: sha512-wOsE6H2u6PxsHY/BeFHA4VGQN3KUJFZp7QJBmDYI983fgxq5Th8FDkVuERb2l9vDMs1D5XhOrhBrnqcEY6l8ZA==}
    cpu: [arm64]
    os: [freebsd]

  '@rollup/rollup-freebsd-x64@4.50.1':
    resolution: {integrity: sha512-A/xeqaHTlKbQggxCqispFAcNjycpUEHP52mwMQZUNqDUJFFYtPHCXS1VAG29uMlDzIVr+i00tSFWFLivMcoIBQ==}
    cpu: [x64]
    os: [freebsd]

  '@rollup/rollup-linux-arm-gnueabihf@4.50.1':
    resolution: {integrity: sha512-54v4okehwl5TaSIkpp97rAHGp7t3ghinRd/vyC1iXqXMfjYUTm7TfYmCzXDoHUPTTf36L8pr0E7YsD3CfB3ZDg==}
    cpu: [arm]
    os: [linux]

  '@rollup/rollup-linux-arm-musleabihf@4.50.1':
    resolution: {integrity: sha512-p/LaFyajPN/0PUHjv8TNyxLiA7RwmDoVY3flXHPSzqrGcIp/c2FjwPPP5++u87DGHtw+5kSH5bCJz0mvXngYxw==}
    cpu: [arm]
    os: [linux]

  '@rollup/rollup-linux-arm64-gnu@4.50.1':
    resolution: {integrity: sha512-2AbMhFFkTo6Ptna1zO7kAXXDLi7H9fGTbVaIq2AAYO7yzcAsuTNWPHhb2aTA6GPiP+JXh85Y8CiS54iZoj4opw==}
    cpu: [arm64]
    os: [linux]

  '@rollup/rollup-linux-arm64-musl@4.50.1':
    resolution: {integrity: sha512-Cgef+5aZwuvesQNw9eX7g19FfKX5/pQRIyhoXLCiBOrWopjo7ycfB292TX9MDcDijiuIJlx1IzJz3IoCPfqs9w==}
    cpu: [arm64]
    os: [linux]

  '@rollup/rollup-linux-loongarch64-gnu@4.50.1':
    resolution: {integrity: sha512-RPhTwWMzpYYrHrJAS7CmpdtHNKtt2Ueo+BlLBjfZEhYBhK00OsEqM08/7f+eohiF6poe0YRDDd8nAvwtE/Y62Q==}
    cpu: [loong64]
    os: [linux]

  '@rollup/rollup-linux-ppc64-gnu@4.50.1':
    resolution: {integrity: sha512-eSGMVQw9iekut62O7eBdbiccRguuDgiPMsw++BVUg+1K7WjZXHOg/YOT9SWMzPZA+w98G+Fa1VqJgHZOHHnY0Q==}
    cpu: [ppc64]
    os: [linux]

  '@rollup/rollup-linux-riscv64-gnu@4.50.1':
    resolution: {integrity: sha512-S208ojx8a4ciIPrLgazF6AgdcNJzQE4+S9rsmOmDJkusvctii+ZvEuIC4v/xFqzbuP8yDjn73oBlNDgF6YGSXQ==}
    cpu: [riscv64]
    os: [linux]

  '@rollup/rollup-linux-riscv64-musl@4.50.1':
    resolution: {integrity: sha512-3Ag8Ls1ggqkGUvSZWYcdgFwriy2lWo+0QlYgEFra/5JGtAd6C5Hw59oojx1DeqcA2Wds2ayRgvJ4qxVTzCHgzg==}
    cpu: [riscv64]
    os: [linux]

  '@rollup/rollup-linux-s390x-gnu@4.50.1':
    resolution: {integrity: sha512-t9YrKfaxCYe7l7ldFERE1BRg/4TATxIg+YieHQ966jwvo7ddHJxPj9cNFWLAzhkVsbBvNA4qTbPVNsZKBO4NSg==}
    cpu: [s390x]
    os: [linux]

  '@rollup/rollup-linux-x64-gnu@4.50.1':
    resolution: {integrity: sha512-MCgtFB2+SVNuQmmjHf+wfI4CMxy3Tk8XjA5Z//A0AKD7QXUYFMQcns91K6dEHBvZPCnhJSyDWLApk40Iq/H3tA==}
    cpu: [x64]
    os: [linux]

  '@rollup/rollup-linux-x64-musl@4.50.1':
    resolution: {integrity: sha512-nEvqG+0jeRmqaUMuwzlfMKwcIVffy/9KGbAGyoa26iu6eSngAYQ512bMXuqqPrlTyfqdlB9FVINs93j534UJrg==}
    cpu: [x64]
    os: [linux]

  '@rollup/rollup-openharmony-arm64@4.50.1':
    resolution: {integrity: sha512-RDsLm+phmT3MJd9SNxA9MNuEAO/J2fhW8GXk62G/B4G7sLVumNFbRwDL6v5NrESb48k+QMqdGbHgEtfU0LCpbA==}
    cpu: [arm64]
    os: [openharmony]

  '@rollup/rollup-win32-arm64-msvc@4.50.1':
    resolution: {integrity: sha512-hpZB/TImk2FlAFAIsoElM3tLzq57uxnGYwplg6WDyAxbYczSi8O2eQ+H2Lx74504rwKtZ3N2g4bCUkiamzS6TQ==}
    cpu: [arm64]
    os: [win32]

  '@rollup/rollup-win32-ia32-msvc@4.50.1':
    resolution: {integrity: sha512-SXjv8JlbzKM0fTJidX4eVsH+Wmnp0/WcD8gJxIZyR6Gay5Qcsmdbi9zVtnbkGPG8v2vMR1AD06lGWy5FLMcG7A==}
    cpu: [ia32]
    os: [win32]

  '@rollup/rollup-win32-x64-msvc@4.50.1':
    resolution: {integrity: sha512-StxAO/8ts62KZVRAm4JZYq9+NqNsV7RvimNK+YM7ry//zebEH6meuugqW/P5OFUCjyQgui+9fUxT6d5NShvMvA==}
    cpu: [x64]
    os: [win32]

<<<<<<< HEAD
  /@smithy/abort-controller@4.1.1:
    resolution: {integrity: sha512-vkzula+IwRvPR6oKQhMYioM3A/oX/lFCZiwuxkQbRhqJS2S4YRY2k7k/SyR2jMf3607HLtbEwlRxi0ndXHMjRg==}
    engines: {node: '>=18.0.0'}
    dependencies:
      '@smithy/types': 4.5.0
      tslib: 2.8.1
    dev: false

  /@smithy/config-resolver@4.2.1:
    resolution: {integrity: sha512-FXil8q4QN7mgKwU2hCLm0ltab8NyY/1RiqEf25Jnf6WLS3wmb11zGAoLETqg1nur2Aoibun4w4MjeN9CMJ4G6A==}
    engines: {node: '>=18.0.0'}
    dependencies:
      '@smithy/node-config-provider': 4.2.1
      '@smithy/types': 4.5.0
      '@smithy/util-config-provider': 4.1.0
      '@smithy/util-middleware': 4.1.1
      tslib: 2.8.1
    dev: false

  /@smithy/core@3.11.0:
    resolution: {integrity: sha512-Abs5rdP1o8/OINtE49wwNeWuynCu0kme1r4RI3VXVrHr4odVDG7h7mTnw1WXXfN5Il+c25QOnrdL2y56USfxkA==}
    engines: {node: '>=18.0.0'}
    dependencies:
      '@smithy/middleware-serde': 4.1.1
      '@smithy/protocol-http': 5.2.1
      '@smithy/types': 4.5.0
      '@smithy/util-base64': 4.1.0
      '@smithy/util-body-length-browser': 4.1.0
      '@smithy/util-middleware': 4.1.1
      '@smithy/util-stream': 4.3.1
      '@smithy/util-utf8': 4.1.0
      '@types/uuid': 9.0.8
      tslib: 2.8.1
      uuid: 9.0.1
    dev: false

  /@smithy/credential-provider-imds@4.1.1:
    resolution: {integrity: sha512-1WdBfM9DwA59pnpIizxnUvBf/de18p4GP+6zP2AqrlFzoW3ERpZaT4QueBR0nS9deDMaQRkBlngpVlnkuuTisQ==}
    engines: {node: '>=18.0.0'}
    dependencies:
      '@smithy/node-config-provider': 4.2.1
      '@smithy/property-provider': 4.1.1
      '@smithy/types': 4.5.0
      '@smithy/url-parser': 4.1.1
      tslib: 2.8.1
    dev: false

  /@smithy/fetch-http-handler@5.2.1:
    resolution: {integrity: sha512-5/3wxKNtV3wO/hk1is+CZUhL8a1yy/U+9u9LKQ9kZTkMsHaQjJhc3stFfiujtMnkITjzWfndGA2f7g9Uh9vKng==}
    engines: {node: '>=18.0.0'}
    dependencies:
      '@smithy/protocol-http': 5.2.1
      '@smithy/querystring-builder': 4.1.1
      '@smithy/types': 4.5.0
      '@smithy/util-base64': 4.1.0
      tslib: 2.8.1
    dev: false

  /@smithy/hash-node@4.1.1:
    resolution: {integrity: sha512-H9DIU9WBLhYrvPs9v4sYvnZ1PiAI0oc8CgNQUJ1rpN3pP7QADbTOUjchI2FB764Ub0DstH5xbTqcMJu1pnVqxA==}
    engines: {node: '>=18.0.0'}
    dependencies:
      '@smithy/types': 4.5.0
      '@smithy/util-buffer-from': 4.1.0
      '@smithy/util-utf8': 4.1.0
      tslib: 2.8.1
    dev: false

  /@smithy/invalid-dependency@4.1.1:
    resolution: {integrity: sha512-1AqLyFlfrrDkyES8uhINRlJXmHA2FkG+3DY8X+rmLSqmFwk3DJnvhyGzyByPyewh2jbmV+TYQBEfngQax8IFGg==}
    engines: {node: '>=18.0.0'}
    dependencies:
      '@smithy/types': 4.5.0
      tslib: 2.8.1
    dev: false

  /@smithy/is-array-buffer@2.2.0:
    resolution: {integrity: sha512-GGP3O9QFD24uGeAXYUjwSTXARoqpZykHadOmA8G5vfJPK0/DC67qa//0qvqrJzL1xc8WQWX7/yc7fwudjPHPhA==}
    engines: {node: '>=14.0.0'}
    dependencies:
      tslib: 2.8.1
    dev: false

  /@smithy/is-array-buffer@4.1.0:
    resolution: {integrity: sha512-ePTYUOV54wMogio+he4pBybe8fwg4sDvEVDBU8ZlHOZXbXK3/C0XfJgUCu6qAZcawv05ZhZzODGUerFBPsPUDQ==}
    engines: {node: '>=18.0.0'}
    dependencies:
      tslib: 2.8.1
    dev: false

  /@smithy/middleware-content-length@4.1.1:
    resolution: {integrity: sha512-9wlfBBgTsRvC2JxLJxv4xDGNBrZuio3AgSl0lSFX7fneW2cGskXTYpFxCdRYD2+5yzmsiTuaAJD1Wp7gWt9y9w==}
    engines: {node: '>=18.0.0'}
    dependencies:
      '@smithy/protocol-http': 5.2.1
      '@smithy/types': 4.5.0
      tslib: 2.8.1
    dev: false

  /@smithy/middleware-endpoint@4.2.1:
    resolution: {integrity: sha512-fUTMmQvQQZakXOuKizfu7fBLDpwvWZjfH6zUK2OLsoNZRZGbNUdNSdLJHpwk1vS208jtDjpUIskh+JoA8zMzZg==}
    engines: {node: '>=18.0.0'}
    dependencies:
      '@smithy/core': 3.11.0
      '@smithy/middleware-serde': 4.1.1
      '@smithy/node-config-provider': 4.2.1
      '@smithy/shared-ini-file-loader': 4.1.1
      '@smithy/types': 4.5.0
      '@smithy/url-parser': 4.1.1
      '@smithy/util-middleware': 4.1.1
      tslib: 2.8.1
    dev: false

  /@smithy/middleware-retry@4.2.1:
    resolution: {integrity: sha512-JzfvjwSJXWRl7LkLgIRTUTd2Wj639yr3sQGpViGNEOjtb0AkAuYqRAHs+jSOI/LPC0ZTjmFVVtfrCICMuebexw==}
    engines: {node: '>=18.0.0'}
    dependencies:
      '@smithy/node-config-provider': 4.2.1
      '@smithy/protocol-http': 5.2.1
      '@smithy/service-error-classification': 4.1.1
      '@smithy/smithy-client': 4.6.1
      '@smithy/types': 4.5.0
      '@smithy/util-middleware': 4.1.1
      '@smithy/util-retry': 4.1.1
      '@types/uuid': 9.0.8
      tslib: 2.8.1
      uuid: 9.0.1
    dev: false

  /@smithy/middleware-serde@4.1.1:
    resolution: {integrity: sha512-lh48uQdbCoj619kRouev5XbWhCwRKLmphAif16c4J6JgJ4uXjub1PI6RL38d3BLliUvSso6klyB/LTNpWSNIyg==}
    engines: {node: '>=18.0.0'}
    dependencies:
      '@smithy/protocol-http': 5.2.1
      '@smithy/types': 4.5.0
      tslib: 2.8.1
    dev: false

  /@smithy/middleware-stack@4.1.1:
    resolution: {integrity: sha512-ygRnniqNcDhHzs6QAPIdia26M7e7z9gpkIMUe/pK0RsrQ7i5MblwxY8078/QCnGq6AmlUUWgljK2HlelsKIb/A==}
    engines: {node: '>=18.0.0'}
    dependencies:
      '@smithy/types': 4.5.0
      tslib: 2.8.1
    dev: false

  /@smithy/node-config-provider@4.2.1:
    resolution: {integrity: sha512-AIA0BJZq2h295J5NeCTKhg1WwtdTA/GqBCaVjk30bDgMHwniUETyh5cP9IiE9VrId7Kt8hS7zvREVMTv1VfA6g==}
    engines: {node: '>=18.0.0'}
    dependencies:
      '@smithy/property-provider': 4.1.1
      '@smithy/shared-ini-file-loader': 4.1.1
      '@smithy/types': 4.5.0
      tslib: 2.8.1
    dev: false

  /@smithy/node-http-handler@4.2.1:
    resolution: {integrity: sha512-REyybygHlxo3TJICPF89N2pMQSf+p+tBJqpVe1+77Cfi9HBPReNjTgtZ1Vg73exq24vkqJskKDpfF74reXjxfw==}
    engines: {node: '>=18.0.0'}
    dependencies:
      '@smithy/abort-controller': 4.1.1
      '@smithy/protocol-http': 5.2.1
      '@smithy/querystring-builder': 4.1.1
      '@smithy/types': 4.5.0
      tslib: 2.8.1
    dev: false

  /@smithy/property-provider@4.1.1:
    resolution: {integrity: sha512-gm3ZS7DHxUbzC2wr8MUCsAabyiXY0gaj3ROWnhSx/9sPMc6eYLMM4rX81w1zsMaObj2Lq3PZtNCC1J6lpEY7zg==}
    engines: {node: '>=18.0.0'}
    dependencies:
      '@smithy/types': 4.5.0
      tslib: 2.8.1
    dev: false

  /@smithy/protocol-http@5.2.1:
    resolution: {integrity: sha512-T8SlkLYCwfT/6m33SIU/JOVGNwoelkrvGjFKDSDtVvAXj/9gOT78JVJEas5a+ETjOu4SVvpCstKgd0PxSu/aHw==}
    engines: {node: '>=18.0.0'}
    dependencies:
      '@smithy/types': 4.5.0
      tslib: 2.8.1
    dev: false

  /@smithy/querystring-builder@4.1.1:
    resolution: {integrity: sha512-J9b55bfimP4z/Jg1gNo+AT84hr90p716/nvxDkPGCD4W70MPms0h8KF50RDRgBGZeL83/u59DWNqJv6tEP/DHA==}
    engines: {node: '>=18.0.0'}
    dependencies:
      '@smithy/types': 4.5.0
      '@smithy/util-uri-escape': 4.1.0
      tslib: 2.8.1
    dev: false

  /@smithy/querystring-parser@4.1.1:
    resolution: {integrity: sha512-63TEp92YFz0oQ7Pj9IuI3IgnprP92LrZtRAkE3c6wLWJxfy/yOPRt39IOKerVr0JS770olzl0kGafXlAXZ1vng==}
    engines: {node: '>=18.0.0'}
    dependencies:
      '@smithy/types': 4.5.0
      tslib: 2.8.1
    dev: false

  /@smithy/service-error-classification@4.1.1:
    resolution: {integrity: sha512-Iam75b/JNXyDE41UvrlM6n8DNOa/r1ylFyvgruTUx7h2Uk7vDNV9AAwP1vfL1fOL8ls0xArwEGVcGZVd7IO/Cw==}
    engines: {node: '>=18.0.0'}
    dependencies:
      '@smithy/types': 4.5.0
    dev: false

  /@smithy/shared-ini-file-loader@4.1.1:
    resolution: {integrity: sha512-YkpikhIqGc4sfXeIbzSj10t2bJI/sSoP5qxLue6zG+tEE3ngOBSm8sO3+djacYvS/R5DfpxN/L9CyZsvwjWOAQ==}
    engines: {node: '>=18.0.0'}
    dependencies:
      '@smithy/types': 4.5.0
      tslib: 2.8.1
    dev: false

  /@smithy/signature-v4@5.2.1:
    resolution: {integrity: sha512-M9rZhWQLjlQVCCR37cSjHfhriGRN+FQ8UfgrYNufv66TJgk+acaggShl3KS5U/ssxivvZLlnj7QH2CUOKlxPyA==}
    engines: {node: '>=18.0.0'}
    dependencies:
      '@smithy/is-array-buffer': 4.1.0
      '@smithy/protocol-http': 5.2.1
      '@smithy/types': 4.5.0
      '@smithy/util-hex-encoding': 4.1.0
      '@smithy/util-middleware': 4.1.1
      '@smithy/util-uri-escape': 4.1.0
      '@smithy/util-utf8': 4.1.0
      tslib: 2.8.1
    dev: false

  /@smithy/smithy-client@4.6.1:
    resolution: {integrity: sha512-WolVLDb9UTPMEPPOncrCt6JmAMCSC/V2y5gst2STWJ5r7+8iNac+EFYQnmvDCYMfOLcilOSEpm5yXZXwbLak1Q==}
    engines: {node: '>=18.0.0'}
    dependencies:
      '@smithy/core': 3.11.0
      '@smithy/middleware-endpoint': 4.2.1
      '@smithy/middleware-stack': 4.1.1
      '@smithy/protocol-http': 5.2.1
      '@smithy/types': 4.5.0
      '@smithy/util-stream': 4.3.1
      tslib: 2.8.1
    dev: false

  /@smithy/types@4.5.0:
    resolution: {integrity: sha512-RkUpIOsVlAwUIZXO1dsz8Zm+N72LClFfsNqf173catVlvRZiwPy0x2u0JLEA4byreOPKDZPGjmPDylMoP8ZJRg==}
    engines: {node: '>=18.0.0'}
    dependencies:
      tslib: 2.8.1
    dev: false

  /@smithy/url-parser@4.1.1:
    resolution: {integrity: sha512-bx32FUpkhcaKlEoOMbScvc93isaSiRM75pQ5IgIBaMkT7qMlIibpPRONyx/0CvrXHzJLpOn/u6YiDX2hcvs7Dg==}
    engines: {node: '>=18.0.0'}
    dependencies:
      '@smithy/querystring-parser': 4.1.1
      '@smithy/types': 4.5.0
      tslib: 2.8.1
    dev: false

  /@smithy/util-base64@4.1.0:
    resolution: {integrity: sha512-RUGd4wNb8GeW7xk+AY5ghGnIwM96V0l2uzvs/uVHf+tIuVX2WSvynk5CxNoBCsM2rQRSZElAo9rt3G5mJ/gktQ==}
    engines: {node: '>=18.0.0'}
    dependencies:
      '@smithy/util-buffer-from': 4.1.0
      '@smithy/util-utf8': 4.1.0
      tslib: 2.8.1
    dev: false

  /@smithy/util-body-length-browser@4.1.0:
    resolution: {integrity: sha512-V2E2Iez+bo6bUMOTENPr6eEmepdY8Hbs+Uc1vkDKgKNA/brTJqOW/ai3JO1BGj9GbCeLqw90pbbH7HFQyFotGQ==}
    engines: {node: '>=18.0.0'}
    dependencies:
      tslib: 2.8.1
    dev: false

  /@smithy/util-body-length-node@4.1.0:
    resolution: {integrity: sha512-BOI5dYjheZdgR9XiEM3HJcEMCXSoqbzu7CzIgYrx0UtmvtC3tC2iDGpJLsSRFffUpy8ymsg2ARMP5fR8mtuUQQ==}
    engines: {node: '>=18.0.0'}
    dependencies:
      tslib: 2.8.1
    dev: false

  /@smithy/util-buffer-from@2.2.0:
    resolution: {integrity: sha512-IJdWBbTcMQ6DA0gdNhh/BwrLkDR+ADW5Kr1aZmd4k3DIF6ezMV4R2NIAmT08wQJ3yUK82thHWmC/TnK/wpMMIA==}
    engines: {node: '>=14.0.0'}
    dependencies:
      '@smithy/is-array-buffer': 2.2.0
      tslib: 2.8.1
    dev: false

  /@smithy/util-buffer-from@4.1.0:
    resolution: {integrity: sha512-N6yXcjfe/E+xKEccWEKzK6M+crMrlwaCepKja0pNnlSkm6SjAeLKKA++er5Ba0I17gvKfN/ThV+ZOx/CntKTVw==}
    engines: {node: '>=18.0.0'}
    dependencies:
      '@smithy/is-array-buffer': 4.1.0
      tslib: 2.8.1
    dev: false

  /@smithy/util-config-provider@4.1.0:
    resolution: {integrity: sha512-swXz2vMjrP1ZusZWVTB/ai5gK+J8U0BWvP10v9fpcFvg+Xi/87LHvHfst2IgCs1i0v4qFZfGwCmeD/KNCdJZbQ==}
    engines: {node: '>=18.0.0'}
    dependencies:
      tslib: 2.8.1
    dev: false

  /@smithy/util-defaults-mode-browser@4.1.1:
    resolution: {integrity: sha512-hA1AKIHFUMa9Tl6q6y8p0pJ9aWHCCG8s57flmIyLE0W7HcJeYrYtnqXDcGnftvXEhdQnSexyegXnzzTGk8bKLA==}
    engines: {node: '>=18.0.0'}
    dependencies:
      '@smithy/property-provider': 4.1.1
      '@smithy/smithy-client': 4.6.1
      '@smithy/types': 4.5.0
      bowser: 2.12.1
      tslib: 2.8.1
    dev: false

  /@smithy/util-defaults-mode-node@4.1.1:
    resolution: {integrity: sha512-RGSpmoBrA+5D2WjwtK7tto6Pc2wO9KSXKLpLONhFZ8VyuCbqlLdiDAfuDTNY9AJe4JoE+Cx806cpTQQoQ71zPQ==}
    engines: {node: '>=18.0.0'}
    dependencies:
      '@smithy/config-resolver': 4.2.1
      '@smithy/credential-provider-imds': 4.1.1
      '@smithy/node-config-provider': 4.2.1
      '@smithy/property-provider': 4.1.1
      '@smithy/smithy-client': 4.6.1
      '@smithy/types': 4.5.0
      tslib: 2.8.1
    dev: false

  /@smithy/util-endpoints@3.1.1:
    resolution: {integrity: sha512-qB4R9kO0SetA11Rzu6MVGFIaGYX3p6SGGGfWwsKnC6nXIf0n/0AKVwRTsYsz9ToN8CeNNtNgQRwKFBndGJZdyw==}
    engines: {node: '>=18.0.0'}
    dependencies:
      '@smithy/node-config-provider': 4.2.1
      '@smithy/types': 4.5.0
      tslib: 2.8.1
    dev: false

  /@smithy/util-hex-encoding@4.1.0:
    resolution: {integrity: sha512-1LcueNN5GYC4tr8mo14yVYbh/Ur8jHhWOxniZXii+1+ePiIbsLZ5fEI0QQGtbRRP5mOhmooos+rLmVASGGoq5w==}
    engines: {node: '>=18.0.0'}
    dependencies:
      tslib: 2.8.1
    dev: false

  /@smithy/util-middleware@4.1.1:
    resolution: {integrity: sha512-CGmZ72mL29VMfESz7S6dekqzCh8ZISj3B+w0g1hZFXaOjGTVaSqfAEFAq8EGp8fUL+Q2l8aqNmt8U1tglTikeg==}
    engines: {node: '>=18.0.0'}
    dependencies:
      '@smithy/types': 4.5.0
      tslib: 2.8.1
    dev: false

  /@smithy/util-retry@4.1.1:
    resolution: {integrity: sha512-jGeybqEZ/LIordPLMh5bnmnoIgsqnp4IEimmUp5c5voZ8yx+5kAlN5+juyr7p+f7AtZTgvhmInQk4Q0UVbrZ0Q==}
    engines: {node: '>=18.0.0'}
    dependencies:
      '@smithy/service-error-classification': 4.1.1
      '@smithy/types': 4.5.0
      tslib: 2.8.1
    dev: false

  /@smithy/util-stream@4.3.1:
    resolution: {integrity: sha512-khKkW/Jqkgh6caxMWbMuox9+YfGlsk9OnHOYCGVEdYQb/XVzcORXHLYUubHmmda0pubEDncofUrPNniS9d+uAA==}
    engines: {node: '>=18.0.0'}
    dependencies:
      '@smithy/fetch-http-handler': 5.2.1
      '@smithy/node-http-handler': 4.2.1
      '@smithy/types': 4.5.0
      '@smithy/util-base64': 4.1.0
      '@smithy/util-buffer-from': 4.1.0
      '@smithy/util-hex-encoding': 4.1.0
      '@smithy/util-utf8': 4.1.0
      tslib: 2.8.1
    dev: false

  /@smithy/util-uri-escape@4.1.0:
    resolution: {integrity: sha512-b0EFQkq35K5NHUYxU72JuoheM6+pytEVUGlTwiFxWFpmddA+Bpz3LgsPRIpBk8lnPE47yT7AF2Egc3jVnKLuPg==}
    engines: {node: '>=18.0.0'}
    dependencies:
      tslib: 2.8.1
    dev: false

  /@smithy/util-utf8@2.3.0:
    resolution: {integrity: sha512-R8Rdn8Hy72KKcebgLiv8jQcQkXoLMOGGv5uI1/k0l+snqkOzQ1R0ChUBCxWMlBsFMekWjq0wRudIweFs7sKT5A==}
    engines: {node: '>=14.0.0'}
    dependencies:
      '@smithy/util-buffer-from': 2.2.0
      tslib: 2.8.1
    dev: false

  /@smithy/util-utf8@4.1.0:
    resolution: {integrity: sha512-mEu1/UIXAdNYuBcyEPbjScKi/+MQVXNIuY/7Cm5XLIWe319kDrT5SizBE95jqtmEXoDbGoZxKLCMttdZdqTZKQ==}
    engines: {node: '>=18.0.0'}
    dependencies:
      '@smithy/util-buffer-from': 4.1.0
      tslib: 2.8.1
    dev: false

  /@smithy/util-waiter@4.1.1:
    resolution: {integrity: sha512-PJBmyayrlfxM7nbqjomF4YcT1sApQwZio0NHSsT0EzhJqljRmvhzqZua43TyEs80nJk2Cn2FGPg/N8phH6KeCQ==}
    engines: {node: '>=18.0.0'}
    dependencies:
      '@smithy/abort-controller': 4.1.1
      '@smithy/types': 4.5.0
      tslib: 2.8.1
    dev: false

  /@standard-schema/spec@1.0.0:
=======
  '@standard-schema/spec@1.0.0':
>>>>>>> 3336540d
    resolution: {integrity: sha512-m2bOd0f2RT9k8QJx1JN85cZYyH1RqFBdlwtkSlf4tBDYLCiiZnv1fIIwacK6cqwXavOydf0NPToMQgpKq+dVlA==}

  '@sveltejs/acorn-typescript@1.0.5':
    resolution: {integrity: sha512-IwQk4yfwLdibDlrXVE04jTZYlLnwsTT2PIOQQGNLWfjavGifnk1JD1LcZjZaBTRcxZu2FfPfNLOE04DSu9lqtQ==}
    peerDependencies:
      acorn: ^8.9.0

  '@sveltejs/adapter-auto@6.1.0':
    resolution: {integrity: sha512-shOuLI5D2s+0zTv2ab5M5PqfknXqWbKi+0UwB9yLTRIdzsK1R93JOO8jNhIYSHdW+IYXIYnLniu+JZqXs7h9Wg==}
    peerDependencies:
      '@sveltejs/kit': ^2.0.0

  '@sveltejs/kit@2.39.1':
    resolution: {integrity: sha512-NdgBGHcf/3tXYzPRyQuvsmjI5d3Qp6uhgmlN3uurhyEMN0hMFhdUG83zmWBH8u/QXj6VBmPrKvUn0QXf+Q3/lQ==}
    engines: {node: '>=18.13'}
    hasBin: true
    peerDependencies:
      '@opentelemetry/api': ^1.0.0
      '@sveltejs/vite-plugin-svelte': ^3.0.0 || ^4.0.0-next.1 || ^5.0.0 || ^6.0.0-next.0
      svelte: ^4.0.0 || ^5.0.0-next.0
      vite: ^5.0.3 || ^6.0.0 || ^7.0.0-beta.0
<<<<<<< HEAD
    dependencies:
      '@sveltejs/acorn-typescript': 1.0.5(acorn@8.15.0)
      '@sveltejs/vite-plugin-svelte': 6.0.0(svelte@5.38.10)(vite@7.0.4)
      '@types/cookie': 0.6.0
      acorn: 8.15.0
      cookie: 0.6.0
      devalue: 5.3.2
      esm-env: 1.2.2
      kleur: 4.1.5
      magic-string: 0.30.19
      mrmime: 2.0.1
      sade: 1.8.1
      set-cookie-parser: 2.7.1
      sirv: 3.0.2
      svelte: 5.38.10
      vite: 7.0.4(@types/node@24.3.3)
      vitefu: 1.1.1(vite@7.0.4)
    dev: true
=======
    peerDependenciesMeta:
      '@opentelemetry/api':
        optional: true
>>>>>>> 3336540d

  '@sveltejs/vite-plugin-svelte-inspector@5.0.1':
    resolution: {integrity: sha512-ubWshlMk4bc8mkwWbg6vNvCeT7lGQojE3ijDh3QTR6Zr/R+GXxsGbyH4PExEPpiFmqPhYiVSVmHBjUcVc1JIrA==}
    engines: {node: ^20.19 || ^22.12 || >=24}
    peerDependencies:
      '@sveltejs/vite-plugin-svelte': ^6.0.0-next.0
      svelte: ^5.0.0
      vite: ^6.3.0 || ^7.0.0
<<<<<<< HEAD
    dependencies:
      '@sveltejs/vite-plugin-svelte': 6.0.0(svelte@5.38.10)(vite@7.0.4)
      debug: 4.4.3
      svelte: 5.38.10
      vite: 7.0.4(@types/node@24.3.3)
    transitivePeerDependencies:
      - supports-color
    dev: true
=======
>>>>>>> 3336540d

  '@sveltejs/vite-plugin-svelte@6.2.0':
    resolution: {integrity: sha512-nJsV36+o7rZUDlrnSduMNl11+RoDE1cKqOI0yUEBCcqFoAZOk47TwD3dPKS2WmRutke9StXnzsPBslY7prDM9w==}
    engines: {node: ^20.19 || ^22.12 || >=24}
    peerDependencies:
      svelte: ^5.0.0
      vite: ^6.3.0 || ^7.0.0
<<<<<<< HEAD
    dependencies:
      '@sveltejs/vite-plugin-svelte-inspector': 5.0.1(@sveltejs/vite-plugin-svelte@6.0.0)(svelte@5.38.10)(vite@7.0.4)
      debug: 4.4.3
      deepmerge: 4.3.1
      kleur: 4.1.5
      magic-string: 0.30.19
      svelte: 5.38.10
      vite: 7.0.4(@types/node@24.3.3)
      vitefu: 1.1.1(vite@7.0.4)
    transitivePeerDependencies:
      - supports-color
    dev: true
=======
>>>>>>> 3336540d

  '@swc/helpers@0.5.17':
    resolution: {integrity: sha512-5IKx/Y13RsYd+sauPb2x+U/xZikHjolzfuDgTAl/Tdf3Q8rslRvC19NKDLgAJQ6wsqADk10ntlv08nPFw/gO/A==}

  '@tailwindcss/node@4.1.13':
    resolution: {integrity: sha512-eq3ouolC1oEFOAvOMOBAmfCIqZBJuvWvvYWh5h5iOYfe1HFC6+GZ6EIL0JdM3/niGRJmnrOc+8gl9/HGUaaptw==}

  '@tailwindcss/oxide-android-arm64@4.1.13':
    resolution: {integrity: sha512-BrpTrVYyejbgGo57yc8ieE+D6VT9GOgnNdmh5Sac6+t0m+v+sKQevpFVpwX3pBrM2qKrQwJ0c5eDbtjouY/+ew==}
    engines: {node: '>= 10'}
    cpu: [arm64]
    os: [android]

  '@tailwindcss/oxide-darwin-arm64@4.1.13':
    resolution: {integrity: sha512-YP+Jksc4U0KHcu76UhRDHq9bx4qtBftp9ShK/7UGfq0wpaP96YVnnjFnj3ZFrUAjc5iECzODl/Ts0AN7ZPOANQ==}
    engines: {node: '>= 10'}
    cpu: [arm64]
    os: [darwin]

  '@tailwindcss/oxide-darwin-x64@4.1.13':
    resolution: {integrity: sha512-aAJ3bbwrn/PQHDxCto9sxwQfT30PzyYJFG0u/BWZGeVXi5Hx6uuUOQEI2Fa43qvmUjTRQNZnGqe9t0Zntexeuw==}
    engines: {node: '>= 10'}
    cpu: [x64]
    os: [darwin]

  '@tailwindcss/oxide-freebsd-x64@4.1.13':
    resolution: {integrity: sha512-Wt8KvASHwSXhKE/dJLCCWcTSVmBj3xhVhp/aF3RpAhGeZ3sVo7+NTfgiN8Vey/Fi8prRClDs6/f0KXPDTZE6nQ==}
    engines: {node: '>= 10'}
    cpu: [x64]
    os: [freebsd]

  '@tailwindcss/oxide-linux-arm-gnueabihf@4.1.13':
    resolution: {integrity: sha512-mbVbcAsW3Gkm2MGwA93eLtWrwajz91aXZCNSkGTx/R5eb6KpKD5q8Ueckkh9YNboU8RH7jiv+ol/I7ZyQ9H7Bw==}
    engines: {node: '>= 10'}
    cpu: [arm]
    os: [linux]

  '@tailwindcss/oxide-linux-arm64-gnu@4.1.13':
    resolution: {integrity: sha512-wdtfkmpXiwej/yoAkrCP2DNzRXCALq9NVLgLELgLim1QpSfhQM5+ZxQQF8fkOiEpuNoKLp4nKZ6RC4kmeFH0HQ==}
    engines: {node: '>= 10'}
    cpu: [arm64]
    os: [linux]

  '@tailwindcss/oxide-linux-arm64-musl@4.1.13':
    resolution: {integrity: sha512-hZQrmtLdhyqzXHB7mkXfq0IYbxegaqTmfa1p9MBj72WPoDD3oNOh1Lnxf6xZLY9C3OV6qiCYkO1i/LrzEdW2mg==}
    engines: {node: '>= 10'}
    cpu: [arm64]
    os: [linux]

  '@tailwindcss/oxide-linux-x64-gnu@4.1.13':
    resolution: {integrity: sha512-uaZTYWxSXyMWDJZNY1Ul7XkJTCBRFZ5Fo6wtjrgBKzZLoJNrG+WderJwAjPzuNZOnmdrVg260DKwXCFtJ/hWRQ==}
    engines: {node: '>= 10'}
    cpu: [x64]
    os: [linux]

  '@tailwindcss/oxide-linux-x64-musl@4.1.13':
    resolution: {integrity: sha512-oXiPj5mi4Hdn50v5RdnuuIms0PVPI/EG4fxAfFiIKQh5TgQgX7oSuDWntHW7WNIi/yVLAiS+CRGW4RkoGSSgVQ==}
    engines: {node: '>= 10'}
    cpu: [x64]
    os: [linux]

  '@tailwindcss/oxide-wasm32-wasi@4.1.13':
    resolution: {integrity: sha512-+LC2nNtPovtrDwBc/nqnIKYh/W2+R69FA0hgoeOn64BdCX522u19ryLh3Vf3F8W49XBcMIxSe665kwy21FkhvA==}
    engines: {node: '>=14.0.0'}
    cpu: [wasm32]
    bundledDependencies:
      - '@napi-rs/wasm-runtime'
      - '@emnapi/core'
      - '@emnapi/runtime'
      - '@tybys/wasm-util'
      - '@emnapi/wasi-threads'
      - tslib

  '@tailwindcss/oxide-win32-arm64-msvc@4.1.13':
    resolution: {integrity: sha512-dziTNeQXtoQ2KBXmrjCxsuPk3F3CQ/yb7ZNZNA+UkNTeiTGgfeh+gH5Pi7mRncVgcPD2xgHvkFCh/MhZWSgyQg==}
    engines: {node: '>= 10'}
    cpu: [arm64]
    os: [win32]

  '@tailwindcss/oxide-win32-x64-msvc@4.1.13':
    resolution: {integrity: sha512-3+LKesjXydTkHk5zXX01b5KMzLV1xl2mcktBJkje7rhFUpUlYJy7IMOLqjIRQncLTa1WZZiFY/foAeB5nmaiTw==}
    engines: {node: '>= 10'}
    cpu: [x64]
    os: [win32]

  '@tailwindcss/oxide@4.1.13':
    resolution: {integrity: sha512-CPgsM1IpGRa880sMbYmG1s4xhAy3xEt1QULgTJGQmZUeNgXFR7s1YxYygmJyBGtou4SyEosGAGEeYqY7R53bIA==}
    engines: {node: '>= 10'}

  '@tailwindcss/vite@4.1.13':
    resolution: {integrity: sha512-0PmqLQ010N58SbMTJ7BVJ4I2xopiQn/5i6nlb4JmxzQf8zcS5+m2Cv6tqh+sfDwtIdjoEnOvwsGQ1hkUi8QEHQ==}
    peerDependencies:
      vite: ^5.2.0 || ^6 || ^7
<<<<<<< HEAD
    dependencies:
      '@tailwindcss/node': 4.1.13
      '@tailwindcss/oxide': 4.1.13
      tailwindcss: 4.1.13
      vite: 7.0.4(@types/node@24.3.3)
    dev: true
=======
>>>>>>> 3336540d

  '@types/cookie@0.6.0':
    resolution: {integrity: sha512-4Kh9a6B2bQciAhf7FSuMRRkUWecJgJu9nPnx3yzpsfXX/c50REIqpHY4C82bXP90qrLtXtkDxTZosYO3UpOwlA==}

  '@types/estree@1.0.8':
    resolution: {integrity: sha512-dWHzHa2WqEXI/O1E9OjrocMTKJl2mSrEolh1Iomrv6U+JuNwaHXsXx9bLu5gG7BUWFIN0skIQJQ/L1rIex4X6w==}

<<<<<<< HEAD
  /@types/node@24.3.3:
    resolution: {integrity: sha512-GKBNHjoNw3Kra1Qg5UXttsY5kiWMEfoHq2TmXb+b1rcm6N7B3wTrFYIf/oSZ1xNQ+hVVijgLkiDZh7jRRsh+Gw==}
    dependencies:
      undici-types: 7.10.0
    dev: true

  /@types/uuid@9.0.8:
    resolution: {integrity: sha512-jg+97EGIcY9AGHJJRaaPVgetKDsrTgbRjQ5Msgjh/DQKEFl0DtyRr/VCOyD1T2R1MNeWPK/u7JoGhlDZnKBAfA==}
    dev: false

  /@types/wicg-file-system-access@2023.10.6:
    resolution: {integrity: sha512-YO/183gNRzZFSdKu+ikkD7ambAj4PhgjFAF2A/Mw/7wroSF6ne8r804RkpZzqrJ/F6DO2/IYlQF/ULOZ/bhKyA==}
    dev: false

  /abort-controller@3.0.0:
    resolution: {integrity: sha512-h8lQ8tacZYnR3vNQTgibj+tODHI5/+l06Au2Pcriv/Gmet0eaj4TwWH41sO9wnHDiQsEj19q0drzdWdeAHtweg==}
    engines: {node: '>=6.5'}
    dependencies:
      event-target-shim: 5.0.1
    dev: false

  /acorn@8.15.0:
=======
  acorn@8.15.0:
>>>>>>> 3336540d
    resolution: {integrity: sha512-NZyJarBfL7nWwIq+FDL6Zp/yHEhePMNnnJ0y3qfieCrmNvYct8uvtiV41UvlSe6apAfk0fY1FbWx+NwfmpvtTg==}
    engines: {node: '>=0.4.0'}
    hasBin: true

  ai@5.0.44:
    resolution: {integrity: sha512-l/rdoM4LcRpsRBVvZQBwSU73oNoFGlWj+PcH86QRzxDGJgZqgGItWO0QcKjBNcLDmUjGN1VYd/8J0TAXHJleRQ==}
    engines: {node: '>=18'}
    peerDependencies:
      zod: ^3.25.76 || ^4

  aria-query@5.3.2:
    resolution: {integrity: sha512-COROpnaoap1E2F000S62r6A60uHZnmlvomhfyT2DlTcrY1OrBKn2UhH7qn5wTC9zMvD0AY7csdPSNwKP+7WiQw==}
    engines: {node: '>= 0.4'}

<<<<<<< HEAD
  /asynckit@0.4.0:
    resolution: {integrity: sha512-Oei9OH4tRh0YqU3GxhX79dM/mwVgvbZJaSNaRk+bshkj0S5cfHcgYakreBjrHwatXKbz+IoIdYLxrKim2MjW0Q==}
    dev: false

  /axobject-query@4.1.0:
    resolution: {integrity: sha512-qIj0G9wZbMGNLjLmg1PT6v2mE9AH2zlnADJD/2tC6E00hgmhUOfEB6greHPAfLRSufHqROIUTkw6E+M3lH0PTQ==}
    engines: {node: '>= 0.4'}
    dev: true

  /base64-js@1.5.1:
    resolution: {integrity: sha512-AKpaYlHn8t4SVbOHCy+b5+KKgvR4vrsD8vbvrbiQJps7fKDTkjkDry6ji0rUJjC0kzbNePLwzxq8iypo41qeWA==}
    dev: false

  /binary-extensions@2.3.0:
    resolution: {integrity: sha512-Ceh+7ox5qe7LJuLHoY0feh3pHuUDHAcRUeyL2VYghZwfpkNIy/+8Ocg0a3UuSoYzavmylwuLWQOf3hl0jjMMIw==}
    engines: {node: '>=8'}
    dev: true

  /bowser@2.12.1:
    resolution: {integrity: sha512-z4rE2Gxh7tvshQ4hluIT7XcFrgLIQaw9X3A+kTTRdovCz5PMukm/0QC/BKSYPj3omF5Qfypn9O/c5kgpmvYUCw==}
    dev: false

  /braces@3.0.3:
    resolution: {integrity: sha512-yQbXgO/OSZVD2IsiLlro+7Hf6Q18EJrKSEsdoMzKePKXct3gvD8oLcOQdIzGupr5Fj+EDe8gO/lxc1BzfMpxvA==}
    engines: {node: '>=8'}
    dependencies:
      fill-range: 7.1.1
    dev: true

  /buffer@6.0.3:
    resolution: {integrity: sha512-FTiCpNxtwiZZHEZbcbTIcZjERVICn9yq/pDFkTl95/AxzD1naBctN7YO68riM/gLSDY7sdrMby8hofADYuuqOA==}
    dependencies:
      base64-js: 1.5.1
      ieee754: 1.2.1
    dev: false

  /call-bind-apply-helpers@1.0.2:
    resolution: {integrity: sha512-Sp1ablJ0ivDkSzjcaJdxEunN5/XvksFJ2sMBFfq6x0ryhQV/2b/KwFe21cMpmHtPOSij8K99/wSfoEuTObmuMQ==}
    engines: {node: '>= 0.4'}
    dependencies:
      es-errors: 1.3.0
      function-bind: 1.1.2
    dev: false

  /call-bound@1.0.4:
    resolution: {integrity: sha512-+ys997U96po4Kx/ABpBCqhA9EuxJaQWDQg7295H4hBphv3IZg0boBKuwYpt4YXp6MZ5AmZQnU/tyMTlRpaSejg==}
    engines: {node: '>= 0.4'}
    dependencies:
      call-bind-apply-helpers: 1.0.2
      get-intrinsic: 1.3.0
    dev: false

  /chokidar@3.6.0:
    resolution: {integrity: sha512-7VT13fmjotKpGipCW9JEQAusEPE+Ei8nl6/g4FBAmIm0GOOLMua9NDDo/DWp0ZAxCr3cPq5ZpBqmPAQgDda2Pw==}
    engines: {node: '>= 8.10.0'}
    dependencies:
      anymatch: 3.1.3
      braces: 3.0.3
      glob-parent: 5.1.2
      is-binary-path: 2.1.0
      is-glob: 4.0.3
      normalize-path: 3.0.0
      readdirp: 3.6.0
    optionalDependencies:
      fsevents: 2.3.3
    dev: true
=======
  axobject-query@4.1.0:
    resolution: {integrity: sha512-qIj0G9wZbMGNLjLmg1PT6v2mE9AH2zlnADJD/2tC6E00hgmhUOfEB6greHPAfLRSufHqROIUTkw6E+M3lH0PTQ==}
    engines: {node: '>= 0.4'}

  bits-ui@2.9.8:
    resolution: {integrity: sha512-oVAqdhLSuGIgEiT0yu3ShSI7AxncCxX26Gv6Lul94BuKHV2uzHoKfIodtnMQSq+udJ54svuCIRqA58whsv7vaA==}
    engines: {node: '>=20'}
    peerDependencies:
      '@internationalized/date': ^3.8.1
      svelte: ^5.33.0

  chokidar@4.0.3:
    resolution: {integrity: sha512-Qgzu8kfBvo+cA4962jnP1KkS6Dop5NS6g7R5LFYJr4b8Ub94PPQXUksCw9PvXoeXPRRddRNC5C1JQUR2SMGtnA==}
    engines: {node: '>= 14.16.0'}
>>>>>>> 3336540d

  chownr@3.0.0:
    resolution: {integrity: sha512-+IxzY9BZOQd/XuYPRmrvEVjF/nqj5kgT4kEq7VofrDoM1MxoRjEWkrCC3EtLi59TVawxTAn+orJwFQcrqEN1+g==}
    engines: {node: '>=18'}

  clsx@2.1.1:
    resolution: {integrity: sha512-eYm0QWBtUrBWZWG0d386OGAw16Z995PiOVo2B7bjWSbHedGl5e0ZWaq65kOGgUSNesEIDkB9ISbTg/JK9dhCZA==}
    engines: {node: '>=6'}

<<<<<<< HEAD
  /cohere-ai@7.19.0:
    resolution: {integrity: sha512-TV8tYFUBB38GvcFHmS165+OAYmpMm8cqDk44LianFNxJMjUWbJf91hEs69PIDl8ghvI4r098GjolUlsiO1uR1A==}
    dependencies:
      '@aws-sdk/client-sagemaker': 3.888.0
      '@aws-sdk/credential-providers': 3.888.0
      '@smithy/protocol-http': 5.2.1
      '@smithy/signature-v4': 5.2.1
      convict: 6.2.4
      form-data: 4.0.4
      form-data-encoder: 4.1.0
      formdata-node: 6.0.3
      js-base64: 3.7.7
      node-fetch: 2.7.0
      qs: 6.14.0
      readable-stream: 4.7.0
      url-join: 4.0.1
    transitivePeerDependencies:
      - aws-crt
      - encoding
    dev: false

  /combined-stream@1.0.8:
    resolution: {integrity: sha512-FQN4MRfuJeHf7cBbBMJFXhKSDq+2kAArBlmRBvcvFE5BB1HZKXtSFASDhdlz9zOYwxh8lDdnvmMOe/+5cdoEdg==}
    engines: {node: '>= 0.8'}
    dependencies:
      delayed-stream: 1.0.0
    dev: false

  /convict@6.2.4:
    resolution: {integrity: sha512-qN60BAwdMVdofckX7AlohVJ2x9UvjTNoKVXCL2LxFk1l7757EJqf1nySdMkPQer0bt8kQ5lQiyZ9/2NvrFBuwQ==}
    engines: {node: '>=6'}
    dependencies:
      lodash.clonedeep: 4.5.0
      yargs-parser: 20.2.9
    dev: false

  /cookie@0.6.0:
=======
  cookie@0.6.0:
>>>>>>> 3336540d
    resolution: {integrity: sha512-U71cyTamuh1CRNCfpGY6to28lxvNwPG4Guz/EVjgf3Jmzv0vlDp1atT9eS5dDjMYHucpHbWns6Lwf3BKz6svdw==}
    engines: {node: '>= 0.6'}

  debug@4.4.1:
    resolution: {integrity: sha512-KcKCqiftBJcZr++7ykoDIEwSa3XWowTfNPo92BYxjXiyYEVrUQh2aLyhxBCwww+heortUFxEJYcRzosstTEBYQ==}
    engines: {node: '>=6.0'}
    peerDependencies:
      supports-color: '*'
    peerDependenciesMeta:
      supports-color:
        optional: true

  deepmerge@4.3.1:
    resolution: {integrity: sha512-3sUqbMEc77XqpdNO7FRyRog+eW3ph+GYCbj+rK+uYyRMuwsVy0rMiVtPn+QJlKFvWP/1PYpapqYn0Me2knFn+A==}
    engines: {node: '>=0.10.0'}

<<<<<<< HEAD
  /delayed-stream@1.0.0:
    resolution: {integrity: sha512-ZySD7Nf91aLB0RxL4KGrKHBXl7Eds1DAmEdcoVawXnLD7SDhpNgtuII2aAkg7a7QS41jxPSZ17p4VdGnMHk3MQ==}
    engines: {node: '>=0.4.0'}
    dev: false

  /detect-libc@2.0.4:
=======
  detect-libc@2.0.4:
>>>>>>> 3336540d
    resolution: {integrity: sha512-3UDv+G9CsCKO1WKMGw9fwq/SWJYbI0c5Y7LU1AXYoDdbhE2AHQ6N6Nb34sG8Fj7T5APy8qXDCKuuIHd1BR0tVA==}
    engines: {node: '>=8'}

  devalue@5.3.2:
    resolution: {integrity: sha512-UDsjUbpQn9kvm68slnrs+mfxwFkIflOhkanmyabZ8zOYk8SMEIbJ3TK+88g70hSIeytu4y18f0z/hYHMTrXIWw==}

<<<<<<< HEAD
  /dunder-proto@1.0.1:
    resolution: {integrity: sha512-KIN/nDJBQRcXw0MLVhZE9iQHmG68qAVIBg9CqmUYjmQIhgij9U5MFvrqkUL5FbtyyzZuOeOt0zdeRe4UY7ct+A==}
    engines: {node: '>= 0.4'}
    dependencies:
      call-bind-apply-helpers: 1.0.2
      es-errors: 1.3.0
      gopd: 1.2.0
    dev: false

  /enhanced-resolve@5.18.3:
=======
  enhanced-resolve@5.18.3:
>>>>>>> 3336540d
    resolution: {integrity: sha512-d4lC8xfavMeBjzGr2vECC3fsGXziXZQyJxD868h2M/mBI3PwAuODxAkLkq5HYuvrPYcUtiLzsTo8U3PgX3Ocww==}
    engines: {node: '>=10.13.0'}

<<<<<<< HEAD
  /es-define-property@1.0.1:
    resolution: {integrity: sha512-e3nRfgfUZ4rNGL232gUgX06QNyyez04KdjFrF+LTRoOXmrOgFKDg4BCdsjW8EnT69eqdYGmRpJwiPVYNrCaW3g==}
    engines: {node: '>= 0.4'}
    dev: false

  /es-errors@1.3.0:
    resolution: {integrity: sha512-Zf5H2Kxt2xjTvbJvP2ZWLEICxA6j+hAmMzIlypy4xcBg1vKVnx89Wy0GbS+kf5cwCVFFzdCFh2XSCFNULS6csw==}
    engines: {node: '>= 0.4'}
    dev: false

  /es-object-atoms@1.1.1:
    resolution: {integrity: sha512-FGgH2h8zKNim9ljj7dankFPcICIK9Cp5bm+c2gQSYePhpaG5+esrLODihIorn+Pe6FGJzWhXQotPv73jTaldXA==}
    engines: {node: '>= 0.4'}
    dependencies:
      es-errors: 1.3.0
    dev: false

  /es-set-tostringtag@2.1.0:
    resolution: {integrity: sha512-j6vWzfrGVfyXxge+O0x5sh6cvxAog0a/4Rdd2K36zCMV5eJ+/+tOAngRO8cODMNWbVRdVlmGZQL2YS3yR8bIUA==}
    engines: {node: '>= 0.4'}
    dependencies:
      es-errors: 1.3.0
      get-intrinsic: 1.3.0
      has-tostringtag: 1.0.2
      hasown: 2.0.2
    dev: false

  /esbuild@0.25.9:
=======
  esbuild@0.25.9:
>>>>>>> 3336540d
    resolution: {integrity: sha512-CRbODhYyQx3qp7ZEwzxOk4JBqmD/seJrzPa/cGjY1VtIn5E09Oi9/dB4JwctnfZ8Q8iT7rioVv5k/FNT/uf54g==}
    engines: {node: '>=18'}
    hasBin: true

  esm-env@1.2.2:
    resolution: {integrity: sha512-Epxrv+Nr/CaL4ZcFGPJIYLWFom+YeV1DqMLHJoEd9SYRxNbaFruBwfEX/kkHUJf55j2+TUbmDcmuilbP1TmXHA==}

  esrap@2.1.0:
    resolution: {integrity: sha512-yzmPNpl7TBbMRC5Lj2JlJZNPml0tzqoqP5B1JXycNUwtqma9AKCO0M2wHrdgsHcy1WRW7S9rJknAMtByg3usgA==}

<<<<<<< HEAD
  /event-target-shim@5.0.1:
    resolution: {integrity: sha512-i/2XbnSz/uxRCU6+NdVJgKWDTM427+MqYbkQzD321DuCQJUqOuJKIA0IM2+W2xtYHdKOmZ4dR6fExsd4SXL+WQ==}
    engines: {node: '>=6'}
    dev: false

  /events@3.3.0:
    resolution: {integrity: sha512-mQw+2fkQbALzQ7V0MY0IqdnXNOeTtP4r0lN9z7AAawCXgqea7bDii20AYrIBrFd/Hx0M2Ocz6S111CaFkUcb0Q==}
    engines: {node: '>=0.8.x'}
    dev: false

  /eventsource-parser@3.0.6:
=======
  eventsource-parser@3.0.6:
>>>>>>> 3336540d
    resolution: {integrity: sha512-Vo1ab+QXPzZ4tCa8SwIHJFaSzy4R6SHf7BY79rFBDf0idraZWAkYrDjDj8uWaSm3S2TK+hJ7/t1CEmZ7jXw+pg==}
    engines: {node: '>=18.0.0'}

<<<<<<< HEAD
  /fast-xml-parser@5.2.5:
    resolution: {integrity: sha512-pfX9uG9Ki0yekDHx2SiuRIyFdyAr1kMIMitPvb0YBo8SUfKvia7w7FIyd/l6av85pFYRhZscS75MwMnbvY+hcQ==}
    hasBin: true
    dependencies:
      strnum: 2.1.1
    dev: false

  /fdir@6.5.0(picomatch@4.0.3):
=======
  fdir@6.5.0:
>>>>>>> 3336540d
    resolution: {integrity: sha512-tIbYtZbucOs0BRGqPJkshJUYdL+SDH7dVM8gjy+ERp3WAUjLEFJE+02kanyHtwjWOnwrKYBiwAmM0p4kLJAnXg==}
    engines: {node: '>=12.0.0'}
    peerDependencies:
      picomatch: ^3 || ^4
    peerDependenciesMeta:
      picomatch:
        optional: true
<<<<<<< HEAD
    dependencies:
      picomatch: 4.0.3
    dev: true

  /fetch-blob@3.2.0:
    resolution: {integrity: sha512-7yAQpD2UMJzLi1Dqv7qFYnPbaPx7ZfFK6PiIxQ4PfkGPyNyl2Ugx+a/umUonmKqjhM4DnfbMvdX6otXq83soQQ==}
    engines: {node: ^12.20 || >= 14.13}
    dependencies:
      node-domexception: 1.0.0
      web-streams-polyfill: 3.3.3
    dev: false
    optional: true

  /fill-range@7.1.1:
    resolution: {integrity: sha512-YsGpe3WHLK8ZYi4tWDg2Jy3ebRz2rXowDxnld4bkQB00cc/1Zw9AWnC0i9ztDJitivtQvaI9KaLyKrc+hBW0yg==}
    engines: {node: '>=8'}
    dependencies:
      to-regex-range: 5.0.1
    dev: true

  /form-data-encoder@4.1.0:
    resolution: {integrity: sha512-G6NsmEW15s0Uw9XnCg+33H3ViYRyiM0hMrMhhqQOR8NFc5GhYrI+6I3u7OTw7b91J2g8rtvMBZJDbcGb2YUniw==}
    engines: {node: '>= 18'}
    dev: false

  /form-data@4.0.4:
    resolution: {integrity: sha512-KrGhL9Q4zjj0kiUt5OO4Mr/A/jlI2jDYs5eHBpYHPcBEVSiipAvn2Ko2HnPe20rmcuuvMHNdZFp+4IlGTMF0Ow==}
    engines: {node: '>= 6'}
    dependencies:
      asynckit: 0.4.0
      combined-stream: 1.0.8
      es-set-tostringtag: 2.1.0
      hasown: 2.0.2
      mime-types: 2.1.35
    dev: false

  /formdata-node@6.0.3:
    resolution: {integrity: sha512-8e1++BCiTzUno9v5IZ2J6bv4RU+3UKDmqWUQD0MIMVCd9AdhWkO1gw57oo1mNEX1dMq2EGI+FbWz4B92pscSQg==}
    engines: {node: '>= 18'}
    dev: false

  /fsevents@2.3.3:
    resolution: {integrity: sha512-5xoDfX+fL7faATnagmWPpbFtwh/R77WmMMqqHGS65C3vvB0YHrgF+B1YmZ3441tMj5n63k0212XNoJwzlhffQw==}
    engines: {node: ^8.16.0 || ^10.6.0 || >=11.0.0}
    os: [darwin]
    dev: true
    optional: true

  /function-bind@1.1.2:
    resolution: {integrity: sha512-7XHNxH7qX9xG5mIwxkhumTox/MIRNcOgDrxWsMt2pAr23WHp6MrRlN7FBSFpCpr+oVO0F744iUgR82nJMfG2SA==}
    dev: false

  /get-intrinsic@1.3.0:
    resolution: {integrity: sha512-9fSjSaos/fRIVIp+xSJlE6lfwhES7LNtKaCBIamHsjr2na1BiABJPo0mOjjz8GJDURarmCPGqaiVg5mfjb98CQ==}
    engines: {node: '>= 0.4'}
    dependencies:
      call-bind-apply-helpers: 1.0.2
      es-define-property: 1.0.1
      es-errors: 1.3.0
      es-object-atoms: 1.1.1
      function-bind: 1.1.2
      get-proto: 1.0.1
      gopd: 1.2.0
      has-symbols: 1.1.0
      hasown: 2.0.2
      math-intrinsics: 1.1.0
    dev: false

  /get-proto@1.0.1:
    resolution: {integrity: sha512-sTSfBjoXBp89JvIKIefqw7U2CCebsc74kiY6awiGogKtoSGbgjYE/G/+l9sF3MWFPNc9IcoOC4ODfKHfxFmp0g==}
    engines: {node: '>= 0.4'}
    dependencies:
      dunder-proto: 1.0.1
      es-object-atoms: 1.1.1
    dev: false

  /glob-parent@5.1.2:
    resolution: {integrity: sha512-AOIgSQCepiJYwP3ARnGx+5VnTu2HBYdzbGP45eLw1vr3zB3vZLeyed1sC9hnbcOc9/SrMyM5RPQrkGz4aS9Zow==}
    engines: {node: '>= 6'}
    dependencies:
      is-glob: 4.0.3
    dev: true

  /gopd@1.2.0:
    resolution: {integrity: sha512-ZUKRh6/kUFoAiTAtTYPZJ3hw9wNxx+BIBOijnlG9PnrJsCcSjs1wyyD6vJpaYtgnzDrKYRSqf3OO6Rfa93xsRg==}
    engines: {node: '>= 0.4'}
    dev: false

  /graceful-fs@4.2.11:
    resolution: {integrity: sha512-RbJ5/jmFcNNCcDV5o9eTnBLJ/HszWV0P73bc+Ff4nS/rJj+YaS6IGyiOL0VoBYX+l1Wrl3k63h/KrH+nhJ0XvQ==}
    dev: true

  /has-symbols@1.1.0:
    resolution: {integrity: sha512-1cDNdwJ2Jaohmb3sg4OmKaMBwuC48sYni5HUw2DvsC8LjGTLK9h+eb1X6RyuOHe4hT0ULCW68iomhjUoKUqlPQ==}
    engines: {node: '>= 0.4'}
    dev: false

  /has-tostringtag@1.0.2:
    resolution: {integrity: sha512-NqADB8VjPFLM2V0VvHUewwwsw0ZWBaIdgo+ieHtK3hasLz4qeCRjYcqfB6AQrBggRKppKF8L52/VqdVsO47Dlw==}
    engines: {node: '>= 0.4'}
    dependencies:
      has-symbols: 1.1.0
    dev: false

  /hasown@2.0.2:
    resolution: {integrity: sha512-0hJU9SCPvmMzIBdZFqNPXWa6dqh7WdH0cII9y+CyS8rG3nL48Bclra9HmKhVVUHyPWNH5Y7xDwAB7bfgSjkUMQ==}
    engines: {node: '>= 0.4'}
    dependencies:
      function-bind: 1.1.2
    dev: false

  /idb-keyval@6.2.2:
    resolution: {integrity: sha512-yjD9nARJ/jb1g+CvD0tlhUHOrJ9Sy0P8T9MF3YaLlHnSRpwPfpTX0XIvpmw3gAJUmEu3FiICLBDPXVwyEvrleg==}
    dev: false

  /ieee754@1.2.1:
    resolution: {integrity: sha512-dcyqhDvX1C46lXZcVqCpK+FtMRQVdIMN6/Df5js2zouUsqG7I6sFxitIC+7KYK29KdXOLHdu9zL4sFnoVQnqaA==}
    dev: false

  /import-meta-resolve@4.2.0:
    resolution: {integrity: sha512-Iqv2fzaTQN28s/FwZAoFq0ZSs/7hMAHJVX+w8PZl3cY19Pxk6jFFalxQoIfW2826i/fDLXv8IiEZRIT0lDuWcg==}
    dev: true

  /is-binary-path@2.1.0:
    resolution: {integrity: sha512-ZMERYes6pDydyuGidse7OsHxtbI7WVeUEozgR/g7rd0xUimYNlvZRE/K2MgZTjWy725IfelLeVcEM97mmtRGXw==}
    engines: {node: '>=8'}
    dependencies:
      binary-extensions: 2.3.0
    dev: true

  /is-extglob@2.1.1:
    resolution: {integrity: sha512-SbKbANkN603Vi4jEZv49LeVJMn4yGwsbzZworEoyEiutsN3nJYdbO36zfhGJ6QEDpOZIFkDtnq5JRxmvl3jsoQ==}
    engines: {node: '>=0.10.0'}
    dev: true

  /is-glob@4.0.3:
    resolution: {integrity: sha512-xelSayHH36ZgE7ZWhli7pW34hNbNl8Ojv5KVmkJD4hBdD3th8Tfk9vYasLM+mXWOZhFkgZfxhLSnrwRr4elSSg==}
    engines: {node: '>=0.10.0'}
    dependencies:
      is-extglob: 2.1.1
    dev: true
=======

  fsevents@2.3.3:
    resolution: {integrity: sha512-5xoDfX+fL7faATnagmWPpbFtwh/R77WmMMqqHGS65C3vvB0YHrgF+B1YmZ3441tMj5n63k0212XNoJwzlhffQw==}
    engines: {node: ^8.16.0 || ^10.6.0 || >=11.0.0}
    os: [darwin]

  graceful-fs@4.2.11:
    resolution: {integrity: sha512-RbJ5/jmFcNNCcDV5o9eTnBLJ/HszWV0P73bc+Ff4nS/rJj+YaS6IGyiOL0VoBYX+l1Wrl3k63h/KrH+nhJ0XvQ==}
>>>>>>> 3336540d

  inline-style-parser@0.2.4:
    resolution: {integrity: sha512-0aO8FkhNZlj/ZIbNi7Lxxr12obT7cL1moPfE4tg1LkX7LlLfC6DeX4l2ZEud1ukP9jNQyNnfzQVqwbwmAATY4Q==}

  is-reference@3.0.3:
    resolution: {integrity: sha512-ixkJoqQvAP88E6wLydLGGqCJsrFUnqoH6HnaczB8XmDH1oaWU+xxdptvikTgaEhtZ53Ky6YXiBuUI2WXLMCwjw==}

  jiti@2.5.1:
    resolution: {integrity: sha512-twQoecYPiVA5K/h6SxtORw/Bs3ar+mLUtoPSc7iMXzQzK8d7eJ/R09wmTwAjiamETn1cXYPGfNnu7DMoHgu12w==}
    hasBin: true

<<<<<<< HEAD
  /js-base64@3.7.7:
    resolution: {integrity: sha512-7rCnleh0z2CkXhH67J8K1Ytz0b2Y+yxTPL+/KOJoa20hfnVQ/3/T6W/KflYI4bRHRagNeXeU2bkNGI3v1oS/lw==}
    dev: false

  /json-schema@0.4.0:
=======
  json-schema@0.4.0:
>>>>>>> 3336540d
    resolution: {integrity: sha512-es94M3nTIfsEPisRafak+HDLfHXnKBhV3vU5eqPcS3flIWqcxJWgXHXiey3YrpaNsanY5ei1VoYEbOzijuq9BA==}

  kleur@4.1.5:
    resolution: {integrity: sha512-o+NO+8WrRiQEE4/7nwRJhN1HWpVmJm511pBHUxPLtp0BUISzlBplORYSmTclCnJvQq2tKu/sgl3xVpkc7ZWuQQ==}
    engines: {node: '>=6'}

  lightningcss-darwin-arm64@1.30.1:
    resolution: {integrity: sha512-c8JK7hyE65X1MHMN+Viq9n11RRC7hgin3HhYKhrMyaXflk5GVplZ60IxyoVtzILeKr+xAJwg6zK6sjTBJ0FKYQ==}
    engines: {node: '>= 12.0.0'}
    cpu: [arm64]
    os: [darwin]

  lightningcss-darwin-x64@1.30.1:
    resolution: {integrity: sha512-k1EvjakfumAQoTfcXUcHQZhSpLlkAuEkdMBsI/ivWw9hL+7FtilQc0Cy3hrx0AAQrVtQAbMI7YjCgYgvn37PzA==}
    engines: {node: '>= 12.0.0'}
    cpu: [x64]
    os: [darwin]

  lightningcss-freebsd-x64@1.30.1:
    resolution: {integrity: sha512-kmW6UGCGg2PcyUE59K5r0kWfKPAVy4SltVeut+umLCFoJ53RdCUWxcRDzO1eTaxf/7Q2H7LTquFHPL5R+Gjyig==}
    engines: {node: '>= 12.0.0'}
    cpu: [x64]
    os: [freebsd]

  lightningcss-linux-arm-gnueabihf@1.30.1:
    resolution: {integrity: sha512-MjxUShl1v8pit+6D/zSPq9S9dQ2NPFSQwGvxBCYaBYLPlCWuPh9/t1MRS8iUaR8i+a6w7aps+B4N0S1TYP/R+Q==}
    engines: {node: '>= 12.0.0'}
    cpu: [arm]
    os: [linux]

  lightningcss-linux-arm64-gnu@1.30.1:
    resolution: {integrity: sha512-gB72maP8rmrKsnKYy8XUuXi/4OctJiuQjcuqWNlJQ6jZiWqtPvqFziskH3hnajfvKB27ynbVCucKSm2rkQp4Bw==}
    engines: {node: '>= 12.0.0'}
    cpu: [arm64]
    os: [linux]

  lightningcss-linux-arm64-musl@1.30.1:
    resolution: {integrity: sha512-jmUQVx4331m6LIX+0wUhBbmMX7TCfjF5FoOH6SD1CttzuYlGNVpA7QnrmLxrsub43ClTINfGSYyHe2HWeLl5CQ==}
    engines: {node: '>= 12.0.0'}
    cpu: [arm64]
    os: [linux]

  lightningcss-linux-x64-gnu@1.30.1:
    resolution: {integrity: sha512-piWx3z4wN8J8z3+O5kO74+yr6ze/dKmPnI7vLqfSqI8bccaTGY5xiSGVIJBDd5K5BHlvVLpUB3S2YCfelyJ1bw==}
    engines: {node: '>= 12.0.0'}
    cpu: [x64]
    os: [linux]

  lightningcss-linux-x64-musl@1.30.1:
    resolution: {integrity: sha512-rRomAK7eIkL+tHY0YPxbc5Dra2gXlI63HL+v1Pdi1a3sC+tJTcFrHX+E86sulgAXeI7rSzDYhPSeHHjqFhqfeQ==}
    engines: {node: '>= 12.0.0'}
    cpu: [x64]
    os: [linux]

  lightningcss-win32-arm64-msvc@1.30.1:
    resolution: {integrity: sha512-mSL4rqPi4iXq5YVqzSsJgMVFENoa4nGTT/GjO2c0Yl9OuQfPsIfncvLrEW6RbbB24WtZ3xP/2CCmI3tNkNV4oA==}
    engines: {node: '>= 12.0.0'}
    cpu: [arm64]
    os: [win32]

  lightningcss-win32-x64-msvc@1.30.1:
    resolution: {integrity: sha512-PVqXh48wh4T53F/1CCu8PIPCxLzWyCnn/9T5W1Jpmdy5h9Cwd+0YQS6/LwhHXSafuc61/xg9Lv5OrCby6a++jg==}
    engines: {node: '>= 12.0.0'}
    cpu: [x64]
    os: [win32]

  lightningcss@1.30.1:
    resolution: {integrity: sha512-xi6IyHML+c9+Q3W0S4fCQJOym42pyurFiJUHEcEyHS0CeKzia4yZDEsLlqOFykxOdHpNy0NmvVO31vcSqAxJCg==}
    engines: {node: '>= 12.0.0'}

  locate-character@3.0.0:
    resolution: {integrity: sha512-SW13ws7BjaeJ6p7Q6CO2nchbYEc3X3J6WrmTTDto7yMPqVSZTUyY5Tjbid+Ab8gLnATtygYtiDIJGQRRn2ZOiA==}

<<<<<<< HEAD
  /lodash.clonedeep@4.5.0:
    resolution: {integrity: sha512-H5ZhCF25riFd9uB5UCkVKo61m3S/xZk1x4wA6yp/L3RFP6Z/eHH1ymQcGLo7J3GMPfm0V/7m1tryHuGVxpqEBQ==}
    dev: false

  /magic-string@0.30.19:
=======
  magic-string@0.30.19:
>>>>>>> 3336540d
    resolution: {integrity: sha512-2N21sPY9Ws53PZvsEpVtNuSW+ScYbQdp4b9qUaL+9QkHUrGFKo56Lg9Emg5s9V/qrtNBmiR01sYhUOwu3H+VOw==}

<<<<<<< HEAD
  /math-intrinsics@1.1.0:
    resolution: {integrity: sha512-/IXtbwEk5HTPyEwyKX6hGkYXxM9nbj64B+ilVJnC/R6B0pH5G4V3b0pVbL7DBj4tkhBAppbQUlf6F6Xl9LHu1g==}
    engines: {node: '>= 0.4'}
    dev: false

  /mime-db@1.52.0:
    resolution: {integrity: sha512-sPU4uV7dYlvtWJxwwxHD0PuihVNiE7TyAbQ5SWxDCB9mUYvOgroQOwYQQOKPJ8CIbE+1ETVlOoK1UC2nU3gYvg==}
    engines: {node: '>= 0.6'}
    dev: false

  /mime-types@2.1.35:
    resolution: {integrity: sha512-ZDY+bPm5zTTF+YpCrAU9nK0UgICYPT0QtT1NZWFv4s++TNkcgVaT0g6+4R2uI4MjQjzysHB1zxuWL50hzaeXiw==}
    engines: {node: '>= 0.6'}
    dependencies:
      mime-db: 1.52.0
    dev: false

  /minipass@7.1.2:
=======
  minipass@7.1.2:
>>>>>>> 3336540d
    resolution: {integrity: sha512-qOOzS1cBTWYF4BH8fVePDBOO9iptMnGUEZwNc/cMWnTV2nVLZ7VoNWEPHkYczZA0pdoA7dl6e7FL659nX9S2aw==}
    engines: {node: '>=16 || 14 >=14.17'}

  minizlib@3.0.2:
    resolution: {integrity: sha512-oG62iEk+CYt5Xj2YqI5Xi9xWUeZhDI8jjQmC5oThVH5JGCTgIjr7ciJDzC7MBzYd//WvR1OTmP5Q38Q8ShQtVA==}
    engines: {node: '>= 18'}

  mkdirp@3.0.1:
    resolution: {integrity: sha512-+NsyUUAZDmo6YVHzL/stxSu3t9YS1iljliy3BSDrXJ/dkn1KYdmtZODGGjLcc9XLgVVpH4KshHB8XmZgMhaBXg==}
    engines: {node: '>=10'}
    hasBin: true

  mri@1.2.0:
    resolution: {integrity: sha512-tzzskb3bG8LvYGFF/mDTpq3jpI6Q9wc3LEmBaghu+DdCssd1FakN7Bc0hVNmEyGq1bq3RgfkCb3cmQLpNPOroA==}
    engines: {node: '>=4'}

  mrmime@2.0.1:
    resolution: {integrity: sha512-Y3wQdFg2Va6etvQ5I82yUhGdsKrcYox6p7FfL1LbK2J4V01F9TGlepTIhnK24t7koZibmg82KGglhA1XK5IsLQ==}
    engines: {node: '>=10'}

  ms@2.1.3:
    resolution: {integrity: sha512-6FlzubTLZG3J2a/NVCAleEhjzq5oxgHyaCU9yYXvcLsvoVaHJq/s5xXI6/XXP6tz7R9xAOtHnSO/tXtF3WRTlA==}

  nanoid@3.3.11:
    resolution: {integrity: sha512-N8SpfPUnUp1bK+PMYW8qSWdl9U+wwNWI4QKxOYDy9JAro3WMX7p2OeVRF9v+347pnakNevPmiHhNmZ2HbFA76w==}
    engines: {node: ^10 || ^12 || ^13.7 || ^14 || >=15.0.1}
    hasBin: true
<<<<<<< HEAD
    dev: true

  /native-file-system-adapter@3.0.1:
    resolution: {integrity: sha512-ocuhsYk2SY0906LPc3QIMW+rCV3MdhqGiy7wV5Bf0e8/5TsMjDdyIwhNiVPiKxzTJLDrLT6h8BoV9ERfJscKhw==}
    engines: {node: '>=14.8.0'}
    optionalDependencies:
      fetch-blob: 3.2.0
    dev: false

  /node-domexception@1.0.0:
    resolution: {integrity: sha512-/jKZoMpw0F8GRwl4/eLROPA3cfcXtLApP0QzLmUT/HuPCZWyB7IY9ZrMeKw2O/nFIqPQB3PVM9aYm0F312AXDQ==}
    engines: {node: '>=10.5.0'}
    deprecated: Use your platform's native DOMException instead
    dev: false
    optional: true

  /node-fetch@2.7.0:
    resolution: {integrity: sha512-c4FRfUm/dbcWZ7U+1Wq0AwCyFL+3nt2bEw05wfxSz+DWpWsitgmSgYmy2dQdWyKC1694ELPqMs/YzUSNozLt8A==}
    engines: {node: 4.x || >=6.0.0}
    peerDependencies:
      encoding: ^0.1.0
    peerDependenciesMeta:
      encoding:
        optional: true
    dependencies:
      whatwg-url: 5.0.0
    dev: false

  /normalize-path@3.0.0:
    resolution: {integrity: sha512-6eZs5Ls3WtCisHWp9S2GUy8dqkpGi4BVSz3GaqiE6ezub0512ESztXUwUB6C6IKbQkY2Pnb/mD4WYojCRwcwLA==}
    engines: {node: '>=0.10.0'}
    dev: true

  /object-inspect@1.13.4:
    resolution: {integrity: sha512-W67iLl4J2EXEGTbfeHCffrjDfitvLANg0UlX3wFUUSTx92KXRFegMHUVgSqE+wvhAbi4WqjGg9czysTV2Epbew==}
    engines: {node: '>= 0.4'}
    dev: false

  /picocolors@1.1.1:
=======

  picocolors@1.1.1:
>>>>>>> 3336540d
    resolution: {integrity: sha512-xceH2snhtb5M9liqDsmEw56le376mTZkEX/jEb/RxNFyegNul7eNslCXP9FDj/Lcu0X8KEyMceP2ntpaHrDEVA==}

  picomatch@4.0.3:
    resolution: {integrity: sha512-5gTmgEY/sqK6gFXLIsQNH19lWb4ebPDLA4SdLP7dsWkIXHWlG66oPuVvXSGFPppYZz8ZDZq0dYYrbHfBCVUb1Q==}
    engines: {node: '>=12'}

  postcss@8.5.6:
    resolution: {integrity: sha512-3Ybi1tAuwAP9s0r1UQ2J4n5Y0G05bJkpUIO0/bI9MhwmD70S5aTWbXGBwxHrelT+XM1k6dM0pk+SwNkpTRN7Pg==}
    engines: {node: ^10 || ^12 || >=14}

  prettier-plugin-svelte@3.4.0:
    resolution: {integrity: sha512-pn1ra/0mPObzqoIQn/vUTR3ZZI6UuZ0sHqMK5x2jMLGrs53h0sXhkVuDcrlssHwIMk7FYrMjHBPoUSyyEEDlBQ==}
    peerDependencies:
      prettier: ^3.0.0
      svelte: ^3.2.0 || ^4.0.0-next.0 || ^5.0.0-next.0

  prettier@3.6.2:
    resolution: {integrity: sha512-I7AIg5boAr5R0FFtJ6rCfD+LFsWHp81dolrFD8S79U9tb8Az2nGrJncnMSnys+bpQJfRUzqs9hnA81OAA3hCuQ==}
    engines: {node: '>=14'}
    hasBin: true

<<<<<<< HEAD
  /process@0.11.10:
    resolution: {integrity: sha512-cdGef/drWFoydD1JsMzuFf8100nZl+GT+yacc2bEced5f9Rjk4z+WtFUTBu9PhOi9j/jfmBPu0mMEY4wIdAF8A==}
    engines: {node: '>= 0.6.0'}
    dev: false

  /qs@6.14.0:
    resolution: {integrity: sha512-YWWTjgABSKcvs/nWBi9PycY/JiPJqOD4JA6o9Sej2AtvSGarXxKC3OQSk4pAarbdQlKAh5D4FCQkJNkW+GAn3w==}
    engines: {node: '>=0.6'}
    dependencies:
      side-channel: 1.1.0
    dev: false

  /readable-stream@4.7.0:
    resolution: {integrity: sha512-oIGGmcpTLwPga8Bn6/Z75SVaH1z5dUut2ibSyAMVhmUggWpmDn2dapB0n7f8nwaSiRtepAsfJyfXIO5DCVAODg==}
    engines: {node: ^12.22.0 || ^14.17.0 || >=16.0.0}
    dependencies:
      abort-controller: 3.0.0
      buffer: 6.0.3
      events: 3.3.0
      process: 0.11.10
      string_decoder: 1.3.0
    dev: false

  /readdirp@3.6.0:
    resolution: {integrity: sha512-hOS089on8RduqdbhvQ5Z37A0ESjsqz6qnRcffsMU3495FuTdqSm+7bhJ29JvIOsBDEEnan5DPu9t3To9VRlMzA==}
    engines: {node: '>=8.10.0'}
    dependencies:
      picomatch: 2.3.1
    dev: true
=======
  readdirp@4.1.2:
    resolution: {integrity: sha512-GDhwkLfywWL2s6vEjyhri+eXmfH6j1L7JE27WhqLeYzoh/A3DBaYGEj2H/HFZCn/kMfim73FXxEJTw06WtxQwg==}
    engines: {node: '>= 14.18.0'}
>>>>>>> 3336540d

  rollup@4.50.1:
    resolution: {integrity: sha512-78E9voJHwnXQMiQdiqswVLZwJIzdBKJ1GdI5Zx6XwoFKUIk09/sSrr+05QFzvYb8q6Y9pPV45zzDuYa3907TZA==}
    engines: {node: '>=18.0.0', npm: '>=8.0.0'}
    hasBin: true

  runed@0.29.2:
    resolution: {integrity: sha512-0cq6cA6sYGZwl/FvVqjx9YN+1xEBu9sDDyuWdDW1yWX7JF2wmvmVKfH+hVCZs+csW+P3ARH92MjI3H9QTagOQA==}
    peerDependencies:
      svelte: ^5.7.0

  sade@1.8.1:
    resolution: {integrity: sha512-xal3CZX1Xlo/k4ApwCFrHVACi9fBqJ7V+mwhBsuf/1IOKbBy098Fex+Wa/5QMubw09pSZ/u8EY8PWgevJsXp1A==}
    engines: {node: '>=6'}

<<<<<<< HEAD
  /safe-buffer@5.2.1:
    resolution: {integrity: sha512-rp3So07KcdmmKbGvgaNxQSJr7bGVSVk5S9Eq1F+ppbRo70+YeaDxkw5Dd8NPN+GD6bjnYm2VuPuCXmpuYvmCXQ==}
    dev: false

  /set-cookie-parser@2.7.1:
=======
  set-cookie-parser@2.7.1:
>>>>>>> 3336540d
    resolution: {integrity: sha512-IOc8uWeOZgnb3ptbCURJWNjWUPcO3ZnTTdzsurqERrP6nPyv+paC55vJM0LpOlT2ne+Ix+9+CRG1MNLlyZ4GjQ==}

<<<<<<< HEAD
  /side-channel-list@1.0.0:
    resolution: {integrity: sha512-FCLHtRD/gnpCiCHEiJLOwdmFP+wzCmDEkc9y7NsYxeF4u7Btsn1ZuwgwJGxImImHicJArLP4R0yX4c2KCrMrTA==}
    engines: {node: '>= 0.4'}
    dependencies:
      es-errors: 1.3.0
      object-inspect: 1.13.4
    dev: false

  /side-channel-map@1.0.1:
    resolution: {integrity: sha512-VCjCNfgMsby3tTdo02nbjtM/ewra6jPHmpThenkTYh8pG9ucZ/1P8So4u4FGBek/BjpOVsDCMoLA/iuBKIFXRA==}
    engines: {node: '>= 0.4'}
    dependencies:
      call-bound: 1.0.4
      es-errors: 1.3.0
      get-intrinsic: 1.3.0
      object-inspect: 1.13.4
    dev: false

  /side-channel-weakmap@1.0.2:
    resolution: {integrity: sha512-WPS/HvHQTYnHisLo9McqBHOJk2FkHO/tlpvldyrnem4aeQp4hai3gythswg6p01oSoTl58rcpiFAjF2br2Ak2A==}
    engines: {node: '>= 0.4'}
    dependencies:
      call-bound: 1.0.4
      es-errors: 1.3.0
      get-intrinsic: 1.3.0
      object-inspect: 1.13.4
      side-channel-map: 1.0.1
    dev: false

  /side-channel@1.1.0:
    resolution: {integrity: sha512-ZX99e6tRweoUXqR+VBrslhda51Nh5MTQwou5tnUDgbtyM0dBgmhEDtWGP/xbKn6hqfPRHujUNwz5fy/wbbhnpw==}
    engines: {node: '>= 0.4'}
    dependencies:
      es-errors: 1.3.0
      object-inspect: 1.13.4
      side-channel-list: 1.0.0
      side-channel-map: 1.0.1
      side-channel-weakmap: 1.0.2
    dev: false

  /sirv@3.0.2:
=======
  sirv@3.0.2:
>>>>>>> 3336540d
    resolution: {integrity: sha512-2wcC/oGxHis/BoHkkPwldgiPSYcpZK3JU28WoMVv55yHJgcZ8rlXvuG9iZggz+sU1d4bRgIGASwyWqjxu3FM0g==}
    engines: {node: '>=18'}

  source-map-js@1.2.1:
    resolution: {integrity: sha512-UXWMKhLOwVKb728IUtQPXxfYU+usdybtUrK/8uGE8CQMvrhOpwvzDBwj0QhSL7MQc7vIsISBG8VQ8+IDQxpfQA==}
    engines: {node: '>=0.10.0'}

<<<<<<< HEAD
  /string_decoder@1.3.0:
    resolution: {integrity: sha512-hkRX8U1WjJFd8LsDJ2yQ/wWWxaopEsABU1XfkM8A+j0+85JAGppt16cr1Whg6KIbb4okU6Mql6BOj+uup/wKeA==}
    dependencies:
      safe-buffer: 5.2.1
    dev: false

  /strnum@2.1.1:
    resolution: {integrity: sha512-7ZvoFTiCnGxBtDqJ//Cu6fWtZtc7Y3x+QOirG15wztbdngGSkht27o2pyGWrVy0b4WAy3jbKmnoK6g5VlVNUUw==}
    dev: false

  /svelte-check@4.0.0(svelte@5.38.10)(typescript@5.0.2):
    resolution: {integrity: sha512-QgKO6OQbee9B2dyWZgrGruS3WHKrUZ718Ug53nK45vamsx93Al3on6tOrxyCMVX+OMOLLlrenn7b2VAomePwxQ==}
=======
  style-to-object@1.0.9:
    resolution: {integrity: sha512-G4qppLgKu/k6FwRpHiGiKPaPTFcG3g4wNVX/Qsfu+RqQM30E7Tyu/TEgxcL9PNLF5pdRLwQdE3YKKf+KF2Dzlw==}

  svelte-check@4.3.1:
    resolution: {integrity: sha512-lkh8gff5gpHLjxIV+IaApMxQhTGnir2pNUAqcNgeKkvK5bT/30Ey/nzBxNLDlkztCH4dP7PixkMt9SWEKFPBWg==}
>>>>>>> 3336540d
    engines: {node: '>= 18.0.0'}
    hasBin: true
    peerDependencies:
      svelte: ^4.0.0 || ^5.0.0-next.0
      typescript: '>=5.0.0'

  svelte-toolbelt@0.9.3:
    resolution: {integrity: sha512-HCSWxCtVmv+c6g1ACb8LTwHVbDqLKJvHpo6J8TaqwUme2hj9ATJCpjCPNISR1OCq2Q4U1KT41if9ON0isINQZw==}
    engines: {node: '>=18', pnpm: '>=8.7.0'}
    peerDependencies:
      svelte: ^5.30.2

  svelte@5.38.10:
    resolution: {integrity: sha512-UY+OhrWK7WI22bCZ00P/M3HtyWgwJPi9IxSRkoAE2MeAy6kl7ZlZWJZ8RaB+X4KD/G+wjis+cGVnVYaoqbzBqg==}
    engines: {node: '>=18'}

  tabbable@6.2.0:
    resolution: {integrity: sha512-Cat63mxsVJlzYvN51JmVXIgNoUokrIaT2zLclCXjRd8boZ0004U4KCs/sToJ75C6sdlByWxpYnb5Boif1VSFew==}

  tailwind-merge@3.0.2:
    resolution: {integrity: sha512-l7z+OYZ7mu3DTqrL88RiKrKIqO3NcpEO8V/Od04bNpvk0kiIFndGEoqfuzvj4yuhRkHKjRkII2z+KS2HfPcSxw==}

  tailwind-merge@3.3.1:
    resolution: {integrity: sha512-gBXpgUm/3rp1lMZZrM/w7D8GKqshif0zAymAhbCyIt8KMe+0v9DQ7cdYLR4FHH/cKpdTXb+A/tKKU3eolfsI+g==}

  tailwind-variants@1.0.0:
    resolution: {integrity: sha512-2WSbv4ulEEyuBKomOunut65D8UZwxrHoRfYnxGcQNnHqlSCp2+B7Yz2W+yrNDrxRodOXtGD/1oCcKGNBnUqMqA==}
    engines: {node: '>=16.x', pnpm: '>=7.x'}
    peerDependencies:
      tailwindcss: '*'

  tailwindcss@4.1.13:
    resolution: {integrity: sha512-i+zidfmTqtwquj4hMEwdjshYYgMbOrPzb9a0M3ZgNa0JMoZeFC6bxZvO8yr8ozS6ix2SDz0+mvryPeBs2TFE+w==}

  tapable@2.2.3:
    resolution: {integrity: sha512-ZL6DDuAlRlLGghwcfmSn9sK3Hr6ArtyudlSAiCqQ6IfE+b+HHbydbYDIG15IfS5do+7XQQBdBiubF/cV2dnDzg==}
    engines: {node: '>=6'}

  tar@7.4.3:
    resolution: {integrity: sha512-5S7Va8hKfV7W5U6g3aYxXmlPoZVAwUMy9AOKyF2fVuZa2UD3qZjg578OrLRt8PcNN1PleVaL/5/yYATNL0ICUw==}
    engines: {node: '>=18'}

  tinyglobby@0.2.15:
    resolution: {integrity: sha512-j2Zq4NyQYG5XMST4cbs02Ak8iJUdxRM0XI5QyxXuZOzKOINmWurp3smXu3y5wDcJrptwpSjgXHzIQxR0omXljQ==}
    engines: {node: '>=12.0.0'}

  totalist@3.0.1:
    resolution: {integrity: sha512-sf4i37nQ2LBx4m3wB74y+ubopq6W/dIzXg0FDGjsYnZHVa1Da8FH853wlL2gtUhg+xJXjfk3kUZS3BRoQeoQBQ==}
    engines: {node: '>=6'}

<<<<<<< HEAD
  /tr46@0.0.3:
    resolution: {integrity: sha512-N3WMsuqV66lT30CrXNbEjx4GEwlow3v6rr4mCcv6prnfwhS01rkgyFdjPNBYd9br7LpXV1+Emh01fHnq2Gdgrw==}
    dev: false

  /tslib@2.8.1:
    resolution: {integrity: sha512-oJFu94HQb+KVduSUQL7wnpmqnfmLsOA/nAh6b6EH0wCEoK0/mPeXU6c3wKDV83MkOuHPRHtSXKKU99IBazS/2w==}
    dev: false

  /tw-animate-css@1.3.8:
=======
  tslib@2.8.1:
    resolution: {integrity: sha512-oJFu94HQb+KVduSUQL7wnpmqnfmLsOA/nAh6b6EH0wCEoK0/mPeXU6c3wKDV83MkOuHPRHtSXKKU99IBazS/2w==}

  tw-animate-css@1.3.8:
>>>>>>> 3336540d
    resolution: {integrity: sha512-Qrk3PZ7l7wUcGYhwZloqfkWCmaXZAoqjkdbIDvzfGshwGtexa/DAs9koXxIkrpEasyevandomzCBAV1Yyop5rw==}

  typescript@5.9.2:
    resolution: {integrity: sha512-CWBzXQrc/qOkhidw1OzBTQuYRbfyxDXJMVJ1XNwUHGROVmuaeiEm3OslpZ1RV96d7SKKjZKrSJu3+t/xlw3R9A==}
    engines: {node: '>=14.17'}
    hasBin: true

<<<<<<< HEAD
  /undici-types@7.10.0:
    resolution: {integrity: sha512-t5Fy/nfn+14LuOc2KNYg75vZqClpAiqscVvMygNnlsHBFpSXdJaYtXMcdNLpl/Qvc3P2cB3s6lOV51nqsFq4ag==}
    dev: true

  /url-join@4.0.1:
    resolution: {integrity: sha512-jk1+QP6ZJqyOiuEI9AEWQfju/nB2Pw466kbA0LEZljHwKeMgd9WrAEgEGxjPDD2+TNbbb37rTyhEfrCXfuKXnA==}
    dev: false

  /uuid@9.0.1:
    resolution: {integrity: sha512-b+1eJOlsR9K8HJpow9Ok3fiWOWSIcIzXodvv0rQjVoOVNpWMpxf1wZNpt4y9h10odCNrqnYp1OBzRktckBe3sA==}
    hasBin: true
    dev: false

  /vite@7.0.4(@types/node@24.3.3):
    resolution: {integrity: sha512-SkaSguuS7nnmV7mfJ8l81JGBFV7Gvzp8IzgE8A8t23+AxuNX61Q5H1Tpz5efduSN7NHC8nQXD3sKQKZAu5mNEA==}
=======
  vite@7.1.5:
    resolution: {integrity: sha512-4cKBO9wR75r0BeIWWWId9XK9Lj6La5X846Zw9dFfzMRw38IlTk2iCcUt6hsyiDRcPidc55ZParFYDXi0nXOeLQ==}
>>>>>>> 3336540d
    engines: {node: ^20.19.0 || >=22.12.0}
    hasBin: true
    peerDependencies:
      '@types/node': ^20.19.0 || >=22.12.0
      jiti: '>=1.21.0'
      less: ^4.0.0
      lightningcss: ^1.21.0
      sass: ^1.70.0
      sass-embedded: ^1.70.0
      stylus: '>=0.54.8'
      sugarss: ^5.0.0
      terser: ^5.16.0
      tsx: ^4.8.1
      yaml: ^2.4.2
    peerDependenciesMeta:
      '@types/node':
        optional: true
      jiti:
        optional: true
      less:
        optional: true
      lightningcss:
        optional: true
      sass:
        optional: true
      sass-embedded:
        optional: true
      stylus:
        optional: true
      sugarss:
        optional: true
      terser:
        optional: true
      tsx:
        optional: true
      yaml:
        optional: true
<<<<<<< HEAD
    dependencies:
      '@types/node': 24.3.3
      esbuild: 0.25.9
      fdir: 6.5.0(picomatch@4.0.3)
      picomatch: 4.0.3
      postcss: 8.5.6
      rollup: 4.50.1
      tinyglobby: 0.2.15
    optionalDependencies:
      fsevents: 2.3.3
    dev: true
=======
>>>>>>> 3336540d

  vitefu@1.1.1:
    resolution: {integrity: sha512-B/Fegf3i8zh0yFbpzZ21amWzHmuNlLlmJT6n7bu5e+pCHUKQIfXSYokrqOBGEMMe9UG2sostKQF9mml/vYaWJQ==}
    peerDependencies:
      vite: ^3.0.0 || ^4.0.0 || ^5.0.0 || ^6.0.0 || ^7.0.0-beta.0
    peerDependenciesMeta:
      vite:
        optional: true
<<<<<<< HEAD
    dependencies:
      vite: 7.0.4(@types/node@24.3.3)
    dev: true

  /web-streams-polyfill@3.3.3:
    resolution: {integrity: sha512-d2JWLCivmZYTSIoge9MsgFCZrt571BikcWGYkjC1khllbTeDlGqZ2D8vD8E/lJa8WGWbb7Plm8/XJYV7IJHZZw==}
    engines: {node: '>= 8'}
    dev: false
    optional: true

  /webidl-conversions@3.0.1:
    resolution: {integrity: sha512-2JAn3z8AR6rjK8Sm8orRC0h/bcl/DqL7tRPdGZ4I1CjdF+EaMLmYxBHyXuKL849eucPFhvBoxMsflfOb8kxaeQ==}
    dev: false

  /whatwg-url@5.0.0:
    resolution: {integrity: sha512-saE57nupxk6v3HY35+jzBwYa0rKSy0XR8JSxZPwgLr7ys0IBzhGviA1/TUGJLmSVqs8pb9AnvICXEuOHLprYTw==}
    dependencies:
      tr46: 0.0.3
      webidl-conversions: 3.0.1
    dev: false

  /yallist@5.0.0:
=======

  yallist@5.0.0:
>>>>>>> 3336540d
    resolution: {integrity: sha512-YgvUTfwqyc7UXVMrB+SImsVYSmTS8X/tSrtdNZMImM+n7+QTriRXyXim0mBrTXNeqzVF0KWGgHPeiyViFFrNDw==}
    engines: {node: '>=18'}

<<<<<<< HEAD
  /yargs-parser@20.2.9:
    resolution: {integrity: sha512-y11nGElTIV+CT3Zv9t7VKl+Q3hTQoT9a1Qzezhhl6Rp21gJ/IVTW7Z3y9EWXhuUBC2Shnf+DX0antecpAwSP8w==}
    engines: {node: '>=10'}
    dev: false

  /zimmerframe@1.1.4:
=======
  zimmerframe@1.1.4:
>>>>>>> 3336540d
    resolution: {integrity: sha512-B58NGBEoc8Y9MWWCQGl/gq9xBCe4IiKM0a2x7GZdQKOW5Exr8S1W24J6OgM1njK8xCRGvAJIL/MxXHf6SkmQKQ==}

  zod@4.1.8:
    resolution: {integrity: sha512-5R1P+WwQqmmMIEACyzSvo4JXHY5WiAFHRMg+zBZKgKS+Q1viRa0C1hmUKtHltoIFKtIdki3pRxkmpP74jnNYHQ==}

snapshots:

  '@ai-sdk/gateway@1.0.23(zod@4.1.8)':
    dependencies:
      '@ai-sdk/provider': 2.0.0
      '@ai-sdk/provider-utils': 3.0.9(zod@4.1.8)
      zod: 4.1.8

  '@ai-sdk/openai@2.0.30(zod@4.1.8)':
    dependencies:
      '@ai-sdk/provider': 2.0.0
      '@ai-sdk/provider-utils': 3.0.9(zod@4.1.8)
      zod: 4.1.8

  '@ai-sdk/provider-utils@3.0.9(zod@4.1.8)':
    dependencies:
      '@ai-sdk/provider': 2.0.0
      '@standard-schema/spec': 1.0.0
      eventsource-parser: 3.0.6
      zod: 4.1.8

  '@ai-sdk/provider@2.0.0':
    dependencies:
      json-schema: 0.4.0

  '@ai-sdk/svelte@3.0.44(svelte@5.38.10)(zod@4.1.8)':
    dependencies:
      '@ai-sdk/provider-utils': 3.0.9(zod@4.1.8)
      ai: 5.0.44(zod@4.1.8)
      svelte: 5.38.10
    optionalDependencies:
      zod: 4.1.8

  '@esbuild/aix-ppc64@0.25.9':
    optional: true

  '@esbuild/android-arm64@0.25.9':
    optional: true

  '@esbuild/android-arm@0.25.9':
    optional: true

  '@esbuild/android-x64@0.25.9':
    optional: true

  '@esbuild/darwin-arm64@0.25.9':
    optional: true

  '@esbuild/darwin-x64@0.25.9':
    optional: true

  '@esbuild/freebsd-arm64@0.25.9':
    optional: true

  '@esbuild/freebsd-x64@0.25.9':
    optional: true

  '@esbuild/linux-arm64@0.25.9':
    optional: true

  '@esbuild/linux-arm@0.25.9':
    optional: true

  '@esbuild/linux-ia32@0.25.9':
    optional: true

  '@esbuild/linux-loong64@0.25.9':
    optional: true

  '@esbuild/linux-mips64el@0.25.9':
    optional: true

  '@esbuild/linux-ppc64@0.25.9':
    optional: true

  '@esbuild/linux-riscv64@0.25.9':
    optional: true

  '@esbuild/linux-s390x@0.25.9':
    optional: true

  '@esbuild/linux-x64@0.25.9':
    optional: true

  '@esbuild/netbsd-arm64@0.25.9':
    optional: true

  '@esbuild/netbsd-x64@0.25.9':
    optional: true

  '@esbuild/openbsd-arm64@0.25.9':
    optional: true

  '@esbuild/openbsd-x64@0.25.9':
    optional: true

  '@esbuild/openharmony-arm64@0.25.9':
    optional: true

  '@esbuild/sunos-x64@0.25.9':
    optional: true

  '@esbuild/win32-arm64@0.25.9':
    optional: true

  '@esbuild/win32-ia32@0.25.9':
    optional: true

  '@esbuild/win32-x64@0.25.9':
    optional: true

  '@floating-ui/core@1.7.3':
    dependencies:
      '@floating-ui/utils': 0.2.10

  '@floating-ui/dom@1.7.4':
    dependencies:
      '@floating-ui/core': 1.7.3
      '@floating-ui/utils': 0.2.10

  '@floating-ui/utils@0.2.10': {}

  '@internationalized/date@3.9.0':
    dependencies:
      '@swc/helpers': 0.5.17

  '@isaacs/fs-minipass@4.0.1':
    dependencies:
      minipass: 7.1.2

  '@jridgewell/gen-mapping@0.3.13':
    dependencies:
      '@jridgewell/sourcemap-codec': 1.5.5
      '@jridgewell/trace-mapping': 0.3.31

  '@jridgewell/remapping@2.3.5':
    dependencies:
      '@jridgewell/gen-mapping': 0.3.13
      '@jridgewell/trace-mapping': 0.3.31

  '@jridgewell/resolve-uri@3.1.2': {}

  '@jridgewell/sourcemap-codec@1.5.5': {}

  '@jridgewell/trace-mapping@0.3.31':
    dependencies:
      '@jridgewell/resolve-uri': 3.1.2
      '@jridgewell/sourcemap-codec': 1.5.5

  '@lucide/svelte@0.515.0(svelte@5.38.10)':
    dependencies:
      svelte: 5.38.10

  '@opentelemetry/api@1.9.0': {}

  '@polka/url@1.0.0-next.29': {}

  '@rollup/rollup-android-arm-eabi@4.50.1':
    optional: true

  '@rollup/rollup-android-arm64@4.50.1':
    optional: true

  '@rollup/rollup-darwin-arm64@4.50.1':
    optional: true

  '@rollup/rollup-darwin-x64@4.50.1':
    optional: true

  '@rollup/rollup-freebsd-arm64@4.50.1':
    optional: true

  '@rollup/rollup-freebsd-x64@4.50.1':
    optional: true

  '@rollup/rollup-linux-arm-gnueabihf@4.50.1':
    optional: true

  '@rollup/rollup-linux-arm-musleabihf@4.50.1':
    optional: true

  '@rollup/rollup-linux-arm64-gnu@4.50.1':
    optional: true

  '@rollup/rollup-linux-arm64-musl@4.50.1':
    optional: true

  '@rollup/rollup-linux-loongarch64-gnu@4.50.1':
    optional: true

  '@rollup/rollup-linux-ppc64-gnu@4.50.1':
    optional: true

  '@rollup/rollup-linux-riscv64-gnu@4.50.1':
    optional: true

  '@rollup/rollup-linux-riscv64-musl@4.50.1':
    optional: true

  '@rollup/rollup-linux-s390x-gnu@4.50.1':
    optional: true

  '@rollup/rollup-linux-x64-gnu@4.50.1':
    optional: true

  '@rollup/rollup-linux-x64-musl@4.50.1':
    optional: true

  '@rollup/rollup-openharmony-arm64@4.50.1':
    optional: true

  '@rollup/rollup-win32-arm64-msvc@4.50.1':
    optional: true

  '@rollup/rollup-win32-ia32-msvc@4.50.1':
    optional: true

  '@rollup/rollup-win32-x64-msvc@4.50.1':
    optional: true

  '@standard-schema/spec@1.0.0': {}

  '@sveltejs/acorn-typescript@1.0.5(acorn@8.15.0)':
    dependencies:
      acorn: 8.15.0

  '@sveltejs/adapter-auto@6.1.0(@sveltejs/kit@2.39.1(@opentelemetry/api@1.9.0)(@sveltejs/vite-plugin-svelte@6.2.0(svelte@5.38.10)(vite@7.1.5(jiti@2.5.1)(lightningcss@1.30.1)))(svelte@5.38.10)(vite@7.1.5(jiti@2.5.1)(lightningcss@1.30.1)))':
    dependencies:
      '@sveltejs/kit': 2.39.1(@opentelemetry/api@1.9.0)(@sveltejs/vite-plugin-svelte@6.2.0(svelte@5.38.10)(vite@7.1.5(jiti@2.5.1)(lightningcss@1.30.1)))(svelte@5.38.10)(vite@7.1.5(jiti@2.5.1)(lightningcss@1.30.1))

  '@sveltejs/kit@2.39.1(@opentelemetry/api@1.9.0)(@sveltejs/vite-plugin-svelte@6.2.0(svelte@5.38.10)(vite@7.1.5(jiti@2.5.1)(lightningcss@1.30.1)))(svelte@5.38.10)(vite@7.1.5(jiti@2.5.1)(lightningcss@1.30.1))':
    dependencies:
      '@standard-schema/spec': 1.0.0
      '@sveltejs/acorn-typescript': 1.0.5(acorn@8.15.0)
      '@sveltejs/vite-plugin-svelte': 6.2.0(svelte@5.38.10)(vite@7.1.5(jiti@2.5.1)(lightningcss@1.30.1))
      '@types/cookie': 0.6.0
      acorn: 8.15.0
      cookie: 0.6.0
      devalue: 5.3.2
      esm-env: 1.2.2
      kleur: 4.1.5
      magic-string: 0.30.19
      mrmime: 2.0.1
      sade: 1.8.1
      set-cookie-parser: 2.7.1
      sirv: 3.0.2
      svelte: 5.38.10
      vite: 7.1.5(jiti@2.5.1)(lightningcss@1.30.1)
    optionalDependencies:
      '@opentelemetry/api': 1.9.0

  '@sveltejs/vite-plugin-svelte-inspector@5.0.1(@sveltejs/vite-plugin-svelte@6.2.0(svelte@5.38.10)(vite@7.1.5(jiti@2.5.1)(lightningcss@1.30.1)))(svelte@5.38.10)(vite@7.1.5(jiti@2.5.1)(lightningcss@1.30.1))':
    dependencies:
      '@sveltejs/vite-plugin-svelte': 6.2.0(svelte@5.38.10)(vite@7.1.5(jiti@2.5.1)(lightningcss@1.30.1))
      debug: 4.4.1
      svelte: 5.38.10
      vite: 7.1.5(jiti@2.5.1)(lightningcss@1.30.1)
    transitivePeerDependencies:
      - supports-color

  '@sveltejs/vite-plugin-svelte@6.2.0(svelte@5.38.10)(vite@7.1.5(jiti@2.5.1)(lightningcss@1.30.1))':
    dependencies:
      '@sveltejs/vite-plugin-svelte-inspector': 5.0.1(@sveltejs/vite-plugin-svelte@6.2.0(svelte@5.38.10)(vite@7.1.5(jiti@2.5.1)(lightningcss@1.30.1)))(svelte@5.38.10)(vite@7.1.5(jiti@2.5.1)(lightningcss@1.30.1))
      debug: 4.4.1
      deepmerge: 4.3.1
      magic-string: 0.30.19
      svelte: 5.38.10
      vite: 7.1.5(jiti@2.5.1)(lightningcss@1.30.1)
      vitefu: 1.1.1(vite@7.1.5(jiti@2.5.1)(lightningcss@1.30.1))
    transitivePeerDependencies:
      - supports-color

  '@swc/helpers@0.5.17':
    dependencies:
      tslib: 2.8.1

  '@tailwindcss/node@4.1.13':
    dependencies:
      '@jridgewell/remapping': 2.3.5
      enhanced-resolve: 5.18.3
      jiti: 2.5.1
      lightningcss: 1.30.1
      magic-string: 0.30.19
      source-map-js: 1.2.1
      tailwindcss: 4.1.13

  '@tailwindcss/oxide-android-arm64@4.1.13':
    optional: true

  '@tailwindcss/oxide-darwin-arm64@4.1.13':
    optional: true

  '@tailwindcss/oxide-darwin-x64@4.1.13':
    optional: true

  '@tailwindcss/oxide-freebsd-x64@4.1.13':
    optional: true

  '@tailwindcss/oxide-linux-arm-gnueabihf@4.1.13':
    optional: true

  '@tailwindcss/oxide-linux-arm64-gnu@4.1.13':
    optional: true

  '@tailwindcss/oxide-linux-arm64-musl@4.1.13':
    optional: true

  '@tailwindcss/oxide-linux-x64-gnu@4.1.13':
    optional: true

  '@tailwindcss/oxide-linux-x64-musl@4.1.13':
    optional: true

  '@tailwindcss/oxide-wasm32-wasi@4.1.13':
    optional: true

  '@tailwindcss/oxide-win32-arm64-msvc@4.1.13':
    optional: true

  '@tailwindcss/oxide-win32-x64-msvc@4.1.13':
    optional: true

  '@tailwindcss/oxide@4.1.13':
    dependencies:
      detect-libc: 2.0.4
      tar: 7.4.3
    optionalDependencies:
      '@tailwindcss/oxide-android-arm64': 4.1.13
      '@tailwindcss/oxide-darwin-arm64': 4.1.13
      '@tailwindcss/oxide-darwin-x64': 4.1.13
      '@tailwindcss/oxide-freebsd-x64': 4.1.13
      '@tailwindcss/oxide-linux-arm-gnueabihf': 4.1.13
      '@tailwindcss/oxide-linux-arm64-gnu': 4.1.13
      '@tailwindcss/oxide-linux-arm64-musl': 4.1.13
      '@tailwindcss/oxide-linux-x64-gnu': 4.1.13
      '@tailwindcss/oxide-linux-x64-musl': 4.1.13
      '@tailwindcss/oxide-wasm32-wasi': 4.1.13
      '@tailwindcss/oxide-win32-arm64-msvc': 4.1.13
      '@tailwindcss/oxide-win32-x64-msvc': 4.1.13

  '@tailwindcss/vite@4.1.13(vite@7.1.5(jiti@2.5.1)(lightningcss@1.30.1))':
    dependencies:
      '@tailwindcss/node': 4.1.13
      '@tailwindcss/oxide': 4.1.13
      tailwindcss: 4.1.13
      vite: 7.1.5(jiti@2.5.1)(lightningcss@1.30.1)

  '@types/cookie@0.6.0': {}

  '@types/estree@1.0.8': {}

  acorn@8.15.0: {}

  ai@5.0.44(zod@4.1.8):
    dependencies:
      '@ai-sdk/gateway': 1.0.23(zod@4.1.8)
      '@ai-sdk/provider': 2.0.0
      '@ai-sdk/provider-utils': 3.0.9(zod@4.1.8)
      '@opentelemetry/api': 1.9.0
      zod: 4.1.8

  aria-query@5.3.2: {}

  axobject-query@4.1.0: {}

  bits-ui@2.9.8(@internationalized/date@3.9.0)(svelte@5.38.10):
    dependencies:
      '@floating-ui/core': 1.7.3
      '@floating-ui/dom': 1.7.4
      '@internationalized/date': 3.9.0
      esm-env: 1.2.2
      runed: 0.29.2(svelte@5.38.10)
      svelte: 5.38.10
      svelte-toolbelt: 0.9.3(svelte@5.38.10)
      tabbable: 6.2.0

  chokidar@4.0.3:
    dependencies:
      readdirp: 4.1.2

  chownr@3.0.0: {}

  clsx@2.1.1: {}

  cookie@0.6.0: {}

  debug@4.4.1:
    dependencies:
      ms: 2.1.3

  deepmerge@4.3.1: {}

  detect-libc@2.0.4: {}

  devalue@5.3.2: {}

  enhanced-resolve@5.18.3:
    dependencies:
      graceful-fs: 4.2.11
      tapable: 2.2.3

  esbuild@0.25.9:
    optionalDependencies:
      '@esbuild/aix-ppc64': 0.25.9
      '@esbuild/android-arm': 0.25.9
      '@esbuild/android-arm64': 0.25.9
      '@esbuild/android-x64': 0.25.9
      '@esbuild/darwin-arm64': 0.25.9
      '@esbuild/darwin-x64': 0.25.9
      '@esbuild/freebsd-arm64': 0.25.9
      '@esbuild/freebsd-x64': 0.25.9
      '@esbuild/linux-arm': 0.25.9
      '@esbuild/linux-arm64': 0.25.9
      '@esbuild/linux-ia32': 0.25.9
      '@esbuild/linux-loong64': 0.25.9
      '@esbuild/linux-mips64el': 0.25.9
      '@esbuild/linux-ppc64': 0.25.9
      '@esbuild/linux-riscv64': 0.25.9
      '@esbuild/linux-s390x': 0.25.9
      '@esbuild/linux-x64': 0.25.9
      '@esbuild/netbsd-arm64': 0.25.9
      '@esbuild/netbsd-x64': 0.25.9
      '@esbuild/openbsd-arm64': 0.25.9
      '@esbuild/openbsd-x64': 0.25.9
      '@esbuild/openharmony-arm64': 0.25.9
      '@esbuild/sunos-x64': 0.25.9
      '@esbuild/win32-arm64': 0.25.9
      '@esbuild/win32-ia32': 0.25.9
      '@esbuild/win32-x64': 0.25.9

  esm-env@1.2.2: {}

  esrap@2.1.0:
    dependencies:
      '@jridgewell/sourcemap-codec': 1.5.5

  eventsource-parser@3.0.6: {}

  fdir@6.5.0(picomatch@4.0.3):
    optionalDependencies:
      picomatch: 4.0.3

  fsevents@2.3.3:
    optional: true

  graceful-fs@4.2.11: {}

  inline-style-parser@0.2.4: {}

  is-reference@3.0.3:
    dependencies:
      '@types/estree': 1.0.8

  jiti@2.5.1: {}

  json-schema@0.4.0: {}

  kleur@4.1.5: {}

  lightningcss-darwin-arm64@1.30.1:
    optional: true

  lightningcss-darwin-x64@1.30.1:
    optional: true

  lightningcss-freebsd-x64@1.30.1:
    optional: true

  lightningcss-linux-arm-gnueabihf@1.30.1:
    optional: true

  lightningcss-linux-arm64-gnu@1.30.1:
    optional: true

  lightningcss-linux-arm64-musl@1.30.1:
    optional: true

  lightningcss-linux-x64-gnu@1.30.1:
    optional: true

  lightningcss-linux-x64-musl@1.30.1:
    optional: true

  lightningcss-win32-arm64-msvc@1.30.1:
    optional: true

  lightningcss-win32-x64-msvc@1.30.1:
    optional: true

  lightningcss@1.30.1:
    dependencies:
      detect-libc: 2.0.4
    optionalDependencies:
      lightningcss-darwin-arm64: 1.30.1
      lightningcss-darwin-x64: 1.30.1
      lightningcss-freebsd-x64: 1.30.1
      lightningcss-linux-arm-gnueabihf: 1.30.1
      lightningcss-linux-arm64-gnu: 1.30.1
      lightningcss-linux-arm64-musl: 1.30.1
      lightningcss-linux-x64-gnu: 1.30.1
      lightningcss-linux-x64-musl: 1.30.1
      lightningcss-win32-arm64-msvc: 1.30.1
      lightningcss-win32-x64-msvc: 1.30.1

  locate-character@3.0.0: {}

  magic-string@0.30.19:
    dependencies:
      '@jridgewell/sourcemap-codec': 1.5.5

  minipass@7.1.2: {}

  minizlib@3.0.2:
    dependencies:
      minipass: 7.1.2

  mkdirp@3.0.1: {}

  mri@1.2.0: {}

  mrmime@2.0.1: {}

  ms@2.1.3: {}

  nanoid@3.3.11: {}

  picocolors@1.1.1: {}

  picomatch@4.0.3: {}

  postcss@8.5.6:
    dependencies:
      nanoid: 3.3.11
      picocolors: 1.1.1
      source-map-js: 1.2.1

  prettier-plugin-svelte@3.4.0(prettier@3.6.2)(svelte@5.38.10):
    dependencies:
      prettier: 3.6.2
      svelte: 5.38.10

  prettier@3.6.2: {}

  readdirp@4.1.2: {}

  rollup@4.50.1:
    dependencies:
      '@types/estree': 1.0.8
    optionalDependencies:
      '@rollup/rollup-android-arm-eabi': 4.50.1
      '@rollup/rollup-android-arm64': 4.50.1
      '@rollup/rollup-darwin-arm64': 4.50.1
      '@rollup/rollup-darwin-x64': 4.50.1
      '@rollup/rollup-freebsd-arm64': 4.50.1
      '@rollup/rollup-freebsd-x64': 4.50.1
      '@rollup/rollup-linux-arm-gnueabihf': 4.50.1
      '@rollup/rollup-linux-arm-musleabihf': 4.50.1
      '@rollup/rollup-linux-arm64-gnu': 4.50.1
      '@rollup/rollup-linux-arm64-musl': 4.50.1
      '@rollup/rollup-linux-loongarch64-gnu': 4.50.1
      '@rollup/rollup-linux-ppc64-gnu': 4.50.1
      '@rollup/rollup-linux-riscv64-gnu': 4.50.1
      '@rollup/rollup-linux-riscv64-musl': 4.50.1
      '@rollup/rollup-linux-s390x-gnu': 4.50.1
      '@rollup/rollup-linux-x64-gnu': 4.50.1
      '@rollup/rollup-linux-x64-musl': 4.50.1
      '@rollup/rollup-openharmony-arm64': 4.50.1
      '@rollup/rollup-win32-arm64-msvc': 4.50.1
      '@rollup/rollup-win32-ia32-msvc': 4.50.1
      '@rollup/rollup-win32-x64-msvc': 4.50.1
      fsevents: 2.3.3

  runed@0.29.2(svelte@5.38.10):
    dependencies:
      esm-env: 1.2.2
      svelte: 5.38.10

  sade@1.8.1:
    dependencies:
      mri: 1.2.0

  set-cookie-parser@2.7.1: {}

  sirv@3.0.2:
    dependencies:
      '@polka/url': 1.0.0-next.29
      mrmime: 2.0.1
      totalist: 3.0.1

  source-map-js@1.2.1: {}

  style-to-object@1.0.9:
    dependencies:
      inline-style-parser: 0.2.4

  svelte-check@4.3.1(picomatch@4.0.3)(svelte@5.38.10)(typescript@5.9.2):
    dependencies:
      '@jridgewell/trace-mapping': 0.3.31
      chokidar: 4.0.3
      fdir: 6.5.0(picomatch@4.0.3)
      picocolors: 1.1.1
      sade: 1.8.1
      svelte: 5.38.10
      typescript: 5.9.2
    transitivePeerDependencies:
      - picomatch

  svelte-toolbelt@0.9.3(svelte@5.38.10):
    dependencies:
      clsx: 2.1.1
      runed: 0.29.2(svelte@5.38.10)
      style-to-object: 1.0.9
      svelte: 5.38.10

  svelte@5.38.10:
    dependencies:
      '@jridgewell/remapping': 2.3.5
      '@jridgewell/sourcemap-codec': 1.5.5
      '@sveltejs/acorn-typescript': 1.0.5(acorn@8.15.0)
      '@types/estree': 1.0.8
      acorn: 8.15.0
      aria-query: 5.3.2
      axobject-query: 4.1.0
      clsx: 2.1.1
      esm-env: 1.2.2
      esrap: 2.1.0
      is-reference: 3.0.3
      locate-character: 3.0.0
      magic-string: 0.30.19
      zimmerframe: 1.1.4

  tabbable@6.2.0: {}

  tailwind-merge@3.0.2: {}

  tailwind-merge@3.3.1: {}

  tailwind-variants@1.0.0(tailwindcss@4.1.13):
    dependencies:
      tailwind-merge: 3.0.2
      tailwindcss: 4.1.13

  tailwindcss@4.1.13: {}

  tapable@2.2.3: {}

  tar@7.4.3:
    dependencies:
      '@isaacs/fs-minipass': 4.0.1
      chownr: 3.0.0
      minipass: 7.1.2
      minizlib: 3.0.2
      mkdirp: 3.0.1
      yallist: 5.0.0

  tinyglobby@0.2.15:
    dependencies:
      fdir: 6.5.0(picomatch@4.0.3)
      picomatch: 4.0.3

  totalist@3.0.1: {}

  tslib@2.8.1: {}

  tw-animate-css@1.3.8: {}

  typescript@5.9.2: {}

  vite@7.1.5(jiti@2.5.1)(lightningcss@1.30.1):
    dependencies:
      esbuild: 0.25.9
      fdir: 6.5.0(picomatch@4.0.3)
      picomatch: 4.0.3
      postcss: 8.5.6
      rollup: 4.50.1
      tinyglobby: 0.2.15
    optionalDependencies:
      fsevents: 2.3.3
      jiti: 2.5.1
      lightningcss: 1.30.1

  vitefu@1.1.1(vite@7.1.5(jiti@2.5.1)(lightningcss@1.30.1)):
    optionalDependencies:
      vite: 7.1.5(jiti@2.5.1)(lightningcss@1.30.1)

  yallist@5.0.0: {}

  zimmerframe@1.1.4: {}

  zod@4.1.8: {}<|MERGE_RESOLUTION|>--- conflicted
+++ resolved
@@ -4,92 +4,22 @@
   autoInstallPeers: true
   excludeLinksFromLockfile: false
 
-<<<<<<< HEAD
-onlyBuiltDependencies:
-  - esbuild
-
-dependencies:
-  '@types/wicg-file-system-access':
-    specifier: ^2023.10.6
-    version: 2023.10.6
-  cohere-ai:
-    specifier: ^7.19.0
-    version: 7.19.0
-  idb-keyval:
-    specifier: ^6.2.2
-    version: 6.2.2
-  native-file-system-adapter:
-    specifier: ^3.0.1
-    version: 3.0.1
-
-devDependencies:
-  '@ai-sdk/openai':
-    specifier: ^2.0.30
-    version: 2.0.30(zod@4.1.8)
-  '@ai-sdk/svelte':
-    specifier: ^3.0.44
-    version: 3.0.44(svelte@5.38.10)(zod@4.1.8)
-  '@lucide/svelte':
-    specifier: ^0.544.0
-    version: 0.544.0(svelte@5.38.10)
-  '@sveltejs/adapter-auto':
-    specifier: ^6.0.0
-    version: 6.0.0(@sveltejs/kit@2.22.0)
-  '@sveltejs/kit':
-    specifier: ^2.22.0
-    version: 2.22.0(@sveltejs/vite-plugin-svelte@6.0.0)(svelte@5.38.10)(vite@7.0.4)
-  '@sveltejs/vite-plugin-svelte':
-    specifier: ^6.0.0
-    version: 6.0.0(svelte@5.38.10)(vite@7.0.4)
-  '@tailwindcss/vite':
-    specifier: ^4.1.13
-    version: 4.1.13(vite@7.0.4)
-  '@types/node':
-    specifier: ^24.3.3
-    version: 24.3.3
-  ai:
-    specifier: ^5.0.44
-    version: 5.0.44(zod@4.1.8)
-  clsx:
-    specifier: ^2.1.1
-    version: 2.1.1
-  prettier:
-    specifier: ^3.4.2
-    version: 3.4.2
-  prettier-plugin-svelte:
-    specifier: ^3.3.3
-    version: 3.3.3(prettier@3.4.2)(svelte@5.38.10)
-  svelte:
-    specifier: ^5.38.10
-    version: 5.38.10
-  svelte-check:
-    specifier: ^4.0.0
-    version: 4.0.0(svelte@5.38.10)(typescript@5.0.2)
-  tailwind-merge:
-    specifier: ^3.3.1
-    version: 3.3.1
-  tailwind-variants:
-    specifier: ^3.1.1
-    version: 3.1.1(tailwind-merge@3.3.1)(tailwindcss@4.0.0)
-  tailwindcss:
-    specifier: ^4.0.0
-    version: 4.0.0
-  tw-animate-css:
-    specifier: ^1.3.8
-    version: 1.3.8
-  typescript:
-    specifier: ^5.0.0
-    version: 5.0.2
-  vite:
-    specifier: ^7.0.4
-    version: 7.0.4(@types/node@24.3.3)
-  zod:
-    specifier: ^4.1.8
-    version: 4.1.8
-=======
 importers:
 
   .:
+    dependencies:
+      '@types/wicg-file-system-access':
+        specifier: ^2023.10.6
+        version: 2023.10.6
+      cohere-ai:
+        specifier: ^7.19.0
+        version: 7.19.0
+      idb-keyval:
+        specifier: ^6.2.2
+        version: 6.2.2
+      native-file-system-adapter:
+        specifier: ^3.0.1
+        version: 3.0.1
     devDependencies:
       '@ai-sdk/openai':
         specifier: ^2.0.30
@@ -105,16 +35,19 @@
         version: 0.515.0(svelte@5.38.10)
       '@sveltejs/adapter-auto':
         specifier: ^6.0.0
-        version: 6.1.0(@sveltejs/kit@2.39.1(@opentelemetry/api@1.9.0)(@sveltejs/vite-plugin-svelte@6.2.0(svelte@5.38.10)(vite@7.1.5(jiti@2.5.1)(lightningcss@1.30.1)))(svelte@5.38.10)(vite@7.1.5(jiti@2.5.1)(lightningcss@1.30.1)))
+        version: 6.1.0(@sveltejs/kit@2.39.1(@opentelemetry/api@1.9.0)(@sveltejs/vite-plugin-svelte@6.2.0(svelte@5.38.10)(vite@7.1.5(@types/node@24.3.3)(jiti@2.5.1)(lightningcss@1.30.1)))(svelte@5.38.10)(vite@7.1.5(@types/node@24.3.3)(jiti@2.5.1)(lightningcss@1.30.1)))
       '@sveltejs/kit':
         specifier: ^2.22.0
-        version: 2.39.1(@opentelemetry/api@1.9.0)(@sveltejs/vite-plugin-svelte@6.2.0(svelte@5.38.10)(vite@7.1.5(jiti@2.5.1)(lightningcss@1.30.1)))(svelte@5.38.10)(vite@7.1.5(jiti@2.5.1)(lightningcss@1.30.1))
+        version: 2.39.1(@opentelemetry/api@1.9.0)(@sveltejs/vite-plugin-svelte@6.2.0(svelte@5.38.10)(vite@7.1.5(@types/node@24.3.3)(jiti@2.5.1)(lightningcss@1.30.1)))(svelte@5.38.10)(vite@7.1.5(@types/node@24.3.3)(jiti@2.5.1)(lightningcss@1.30.1))
       '@sveltejs/vite-plugin-svelte':
         specifier: ^6.0.0
-        version: 6.2.0(svelte@5.38.10)(vite@7.1.5(jiti@2.5.1)(lightningcss@1.30.1))
+        version: 6.2.0(svelte@5.38.10)(vite@7.1.5(@types/node@24.3.3)(jiti@2.5.1)(lightningcss@1.30.1))
       '@tailwindcss/vite':
         specifier: ^4.1.13
-        version: 4.1.13(vite@7.1.5(jiti@2.5.1)(lightningcss@1.30.1))
+        version: 4.1.13(vite@7.1.5(@types/node@24.3.3)(jiti@2.5.1)(lightningcss@1.30.1))
+      '@types/node':
+        specifier: ^24.3.3
+        version: 24.3.3
       ai:
         specifier: ^5.0.44
         version: 5.0.44(zod@4.1.8)
@@ -153,11 +86,10 @@
         version: 5.9.2
       vite:
         specifier: ^7.0.4
-        version: 7.1.5(jiti@2.5.1)(lightningcss@1.30.1)
+        version: 7.1.5(@types/node@24.3.3)(jiti@2.5.1)(lightningcss@1.30.1)
       zod:
         specifier: ^4.1.8
         version: 4.1.8
->>>>>>> 3336540d
 
 packages:
 
@@ -192,508 +124,115 @@
       zod:
         optional: true
 
-<<<<<<< HEAD
-  /@aws-crypto/sha256-browser@5.2.0:
+  '@aws-crypto/sha256-browser@5.2.0':
     resolution: {integrity: sha512-AXfN/lGotSQwu6HNcEsIASo7kWXZ5HYWvfOmSNKDsEqC4OashTp8alTmaz+F7TC2L083SFv5RdB+qU3Vs1kZqw==}
-    dependencies:
-      '@aws-crypto/sha256-js': 5.2.0
-      '@aws-crypto/supports-web-crypto': 5.2.0
-      '@aws-crypto/util': 5.2.0
-      '@aws-sdk/types': 3.887.0
-      '@aws-sdk/util-locate-window': 3.873.0
-      '@smithy/util-utf8': 2.3.0
-      tslib: 2.8.1
-    dev: false
-
-  /@aws-crypto/sha256-js@5.2.0:
+
+  '@aws-crypto/sha256-js@5.2.0':
     resolution: {integrity: sha512-FFQQyu7edu4ufvIZ+OadFpHHOt+eSTBaYaki44c+akjg7qZg9oOQeLlk77F6tSYqjDAFClrHJk9tMf0HdVyOvA==}
     engines: {node: '>=16.0.0'}
-    dependencies:
-      '@aws-crypto/util': 5.2.0
-      '@aws-sdk/types': 3.887.0
-      tslib: 2.8.1
-    dev: false
-
-  /@aws-crypto/supports-web-crypto@5.2.0:
+
+  '@aws-crypto/supports-web-crypto@5.2.0':
     resolution: {integrity: sha512-iAvUotm021kM33eCdNfwIN//F77/IADDSs58i+MDaOqFrVjZo9bAal0NK7HurRuWLLpF1iLX7gbWrjHjeo+YFg==}
-    dependencies:
-      tslib: 2.8.1
-    dev: false
-
-  /@aws-crypto/util@5.2.0:
+
+  '@aws-crypto/util@5.2.0':
     resolution: {integrity: sha512-4RkU9EsI6ZpBve5fseQlGNUWKMa1RLPQ1dnjnQoe07ldfIzcsGb5hC5W0Dm7u423KWzawlrpbjXBrXCEv9zazQ==}
-    dependencies:
-      '@aws-sdk/types': 3.887.0
-      '@smithy/util-utf8': 2.3.0
-      tslib: 2.8.1
-    dev: false
-
-  /@aws-sdk/client-cognito-identity@3.888.0:
+
+  '@aws-sdk/client-cognito-identity@3.888.0':
     resolution: {integrity: sha512-FsHdPF9iXnCGp3oOsEl1EHR0pc0sw0emlhG67QxfMj4imPwspsypTaPslkILe+0aAwKYW64i7J9Vd4JCQKVxgQ==}
     engines: {node: '>=18.0.0'}
-    dependencies:
-      '@aws-crypto/sha256-browser': 5.2.0
-      '@aws-crypto/sha256-js': 5.2.0
-      '@aws-sdk/core': 3.888.0
-      '@aws-sdk/credential-provider-node': 3.888.0
-      '@aws-sdk/middleware-host-header': 3.887.0
-      '@aws-sdk/middleware-logger': 3.887.0
-      '@aws-sdk/middleware-recursion-detection': 3.887.0
-      '@aws-sdk/middleware-user-agent': 3.888.0
-      '@aws-sdk/region-config-resolver': 3.887.0
-      '@aws-sdk/types': 3.887.0
-      '@aws-sdk/util-endpoints': 3.887.0
-      '@aws-sdk/util-user-agent-browser': 3.887.0
-      '@aws-sdk/util-user-agent-node': 3.888.0
-      '@smithy/config-resolver': 4.2.1
-      '@smithy/core': 3.11.0
-      '@smithy/fetch-http-handler': 5.2.1
-      '@smithy/hash-node': 4.1.1
-      '@smithy/invalid-dependency': 4.1.1
-      '@smithy/middleware-content-length': 4.1.1
-      '@smithy/middleware-endpoint': 4.2.1
-      '@smithy/middleware-retry': 4.2.1
-      '@smithy/middleware-serde': 4.1.1
-      '@smithy/middleware-stack': 4.1.1
-      '@smithy/node-config-provider': 4.2.1
-      '@smithy/node-http-handler': 4.2.1
-      '@smithy/protocol-http': 5.2.1
-      '@smithy/smithy-client': 4.6.1
-      '@smithy/types': 4.5.0
-      '@smithy/url-parser': 4.1.1
-      '@smithy/util-base64': 4.1.0
-      '@smithy/util-body-length-browser': 4.1.0
-      '@smithy/util-body-length-node': 4.1.0
-      '@smithy/util-defaults-mode-browser': 4.1.1
-      '@smithy/util-defaults-mode-node': 4.1.1
-      '@smithy/util-endpoints': 3.1.1
-      '@smithy/util-middleware': 4.1.1
-      '@smithy/util-retry': 4.1.1
-      '@smithy/util-utf8': 4.1.0
-      tslib: 2.8.1
-    transitivePeerDependencies:
-      - aws-crt
-    dev: false
-
-  /@aws-sdk/client-sagemaker@3.888.0:
+
+  '@aws-sdk/client-sagemaker@3.888.0':
     resolution: {integrity: sha512-OMZRoHX5IRNZlV7hJyA/84q9kXXGdTPHN5PVxV+63UJ8c84N0V8vNNFmgJrIDCbVDnCeTFEij0ri8av79kkMIQ==}
     engines: {node: '>=18.0.0'}
-    dependencies:
-      '@aws-crypto/sha256-browser': 5.2.0
-      '@aws-crypto/sha256-js': 5.2.0
-      '@aws-sdk/core': 3.888.0
-      '@aws-sdk/credential-provider-node': 3.888.0
-      '@aws-sdk/middleware-host-header': 3.887.0
-      '@aws-sdk/middleware-logger': 3.887.0
-      '@aws-sdk/middleware-recursion-detection': 3.887.0
-      '@aws-sdk/middleware-user-agent': 3.888.0
-      '@aws-sdk/region-config-resolver': 3.887.0
-      '@aws-sdk/types': 3.887.0
-      '@aws-sdk/util-endpoints': 3.887.0
-      '@aws-sdk/util-user-agent-browser': 3.887.0
-      '@aws-sdk/util-user-agent-node': 3.888.0
-      '@smithy/config-resolver': 4.2.1
-      '@smithy/core': 3.11.0
-      '@smithy/fetch-http-handler': 5.2.1
-      '@smithy/hash-node': 4.1.1
-      '@smithy/invalid-dependency': 4.1.1
-      '@smithy/middleware-content-length': 4.1.1
-      '@smithy/middleware-endpoint': 4.2.1
-      '@smithy/middleware-retry': 4.2.1
-      '@smithy/middleware-serde': 4.1.1
-      '@smithy/middleware-stack': 4.1.1
-      '@smithy/node-config-provider': 4.2.1
-      '@smithy/node-http-handler': 4.2.1
-      '@smithy/protocol-http': 5.2.1
-      '@smithy/smithy-client': 4.6.1
-      '@smithy/types': 4.5.0
-      '@smithy/url-parser': 4.1.1
-      '@smithy/util-base64': 4.1.0
-      '@smithy/util-body-length-browser': 4.1.0
-      '@smithy/util-body-length-node': 4.1.0
-      '@smithy/util-defaults-mode-browser': 4.1.1
-      '@smithy/util-defaults-mode-node': 4.1.1
-      '@smithy/util-endpoints': 3.1.1
-      '@smithy/util-middleware': 4.1.1
-      '@smithy/util-retry': 4.1.1
-      '@smithy/util-utf8': 4.1.0
-      '@smithy/util-waiter': 4.1.1
-      '@types/uuid': 9.0.8
-      tslib: 2.8.1
-      uuid: 9.0.1
-    transitivePeerDependencies:
-      - aws-crt
-    dev: false
-
-  /@aws-sdk/client-sso@3.888.0:
+
+  '@aws-sdk/client-sso@3.888.0':
     resolution: {integrity: sha512-8CLy/ehGKUmekjH+VtZJ4w40PqDg3u0K7uPziq/4P8Q7LLgsy8YQoHNbuY4am7JU3HWrqLXJI9aaz1+vPGPoWA==}
     engines: {node: '>=18.0.0'}
-    dependencies:
-      '@aws-crypto/sha256-browser': 5.2.0
-      '@aws-crypto/sha256-js': 5.2.0
-      '@aws-sdk/core': 3.888.0
-      '@aws-sdk/middleware-host-header': 3.887.0
-      '@aws-sdk/middleware-logger': 3.887.0
-      '@aws-sdk/middleware-recursion-detection': 3.887.0
-      '@aws-sdk/middleware-user-agent': 3.888.0
-      '@aws-sdk/region-config-resolver': 3.887.0
-      '@aws-sdk/types': 3.887.0
-      '@aws-sdk/util-endpoints': 3.887.0
-      '@aws-sdk/util-user-agent-browser': 3.887.0
-      '@aws-sdk/util-user-agent-node': 3.888.0
-      '@smithy/config-resolver': 4.2.1
-      '@smithy/core': 3.11.0
-      '@smithy/fetch-http-handler': 5.2.1
-      '@smithy/hash-node': 4.1.1
-      '@smithy/invalid-dependency': 4.1.1
-      '@smithy/middleware-content-length': 4.1.1
-      '@smithy/middleware-endpoint': 4.2.1
-      '@smithy/middleware-retry': 4.2.1
-      '@smithy/middleware-serde': 4.1.1
-      '@smithy/middleware-stack': 4.1.1
-      '@smithy/node-config-provider': 4.2.1
-      '@smithy/node-http-handler': 4.2.1
-      '@smithy/protocol-http': 5.2.1
-      '@smithy/smithy-client': 4.6.1
-      '@smithy/types': 4.5.0
-      '@smithy/url-parser': 4.1.1
-      '@smithy/util-base64': 4.1.0
-      '@smithy/util-body-length-browser': 4.1.0
-      '@smithy/util-body-length-node': 4.1.0
-      '@smithy/util-defaults-mode-browser': 4.1.1
-      '@smithy/util-defaults-mode-node': 4.1.1
-      '@smithy/util-endpoints': 3.1.1
-      '@smithy/util-middleware': 4.1.1
-      '@smithy/util-retry': 4.1.1
-      '@smithy/util-utf8': 4.1.0
-      tslib: 2.8.1
-    transitivePeerDependencies:
-      - aws-crt
-    dev: false
-
-  /@aws-sdk/core@3.888.0:
+
+  '@aws-sdk/core@3.888.0':
     resolution: {integrity: sha512-L3S2FZywACo4lmWv37Y4TbefuPJ1fXWyWwIJ3J4wkPYFJ47mmtUPqThlVrSbdTHkEjnZgJe5cRfxk0qCLsFh1w==}
     engines: {node: '>=18.0.0'}
-    dependencies:
-      '@aws-sdk/types': 3.887.0
-      '@aws-sdk/xml-builder': 3.887.0
-      '@smithy/core': 3.11.0
-      '@smithy/node-config-provider': 4.2.1
-      '@smithy/property-provider': 4.1.1
-      '@smithy/protocol-http': 5.2.1
-      '@smithy/signature-v4': 5.2.1
-      '@smithy/smithy-client': 4.6.1
-      '@smithy/types': 4.5.0
-      '@smithy/util-base64': 4.1.0
-      '@smithy/util-body-length-browser': 4.1.0
-      '@smithy/util-middleware': 4.1.1
-      '@smithy/util-utf8': 4.1.0
-      fast-xml-parser: 5.2.5
-      tslib: 2.8.1
-    dev: false
-
-  /@aws-sdk/credential-provider-cognito-identity@3.888.0:
+
+  '@aws-sdk/credential-provider-cognito-identity@3.888.0':
     resolution: {integrity: sha512-mGKLEAFsIaYci219lL42L22fEkbdwLSEuqeBN2D4LzNsbuGyLuE9vIRSOZr/wbHJ3UegI+1eCn0cF+qDgP4cdg==}
     engines: {node: '>=18.0.0'}
-    dependencies:
-      '@aws-sdk/client-cognito-identity': 3.888.0
-      '@aws-sdk/types': 3.887.0
-      '@smithy/property-provider': 4.1.1
-      '@smithy/types': 4.5.0
-      tslib: 2.8.1
-    transitivePeerDependencies:
-      - aws-crt
-    dev: false
-
-  /@aws-sdk/credential-provider-env@3.888.0:
+
+  '@aws-sdk/credential-provider-env@3.888.0':
     resolution: {integrity: sha512-shPi4AhUKbIk7LugJWvNpeZA8va7e5bOHAEKo89S0Ac8WDZt2OaNzbh/b9l0iSL2eEyte8UgIsYGcFxOwIF1VA==}
     engines: {node: '>=18.0.0'}
-    dependencies:
-      '@aws-sdk/core': 3.888.0
-      '@aws-sdk/types': 3.887.0
-      '@smithy/property-provider': 4.1.1
-      '@smithy/types': 4.5.0
-      tslib: 2.8.1
-    dev: false
-
-  /@aws-sdk/credential-provider-http@3.888.0:
+
+  '@aws-sdk/credential-provider-http@3.888.0':
     resolution: {integrity: sha512-Jvuk6nul0lE7o5qlQutcqlySBHLXOyoPtiwE6zyKbGc7RVl0//h39Lab7zMeY2drMn8xAnIopL4606Fd8JI/Hw==}
     engines: {node: '>=18.0.0'}
-    dependencies:
-      '@aws-sdk/core': 3.888.0
-      '@aws-sdk/types': 3.887.0
-      '@smithy/fetch-http-handler': 5.2.1
-      '@smithy/node-http-handler': 4.2.1
-      '@smithy/property-provider': 4.1.1
-      '@smithy/protocol-http': 5.2.1
-      '@smithy/smithy-client': 4.6.1
-      '@smithy/types': 4.5.0
-      '@smithy/util-stream': 4.3.1
-      tslib: 2.8.1
-    dev: false
-
-  /@aws-sdk/credential-provider-ini@3.888.0:
+
+  '@aws-sdk/credential-provider-ini@3.888.0':
     resolution: {integrity: sha512-M82ItvS5yq+tO6ZOV1ruaVs2xOne+v8HW85GFCXnz8pecrzYdgxh6IsVqEbbWruryG/mUGkWMbkBZoEsy4MgyA==}
     engines: {node: '>=18.0.0'}
-    dependencies:
-      '@aws-sdk/core': 3.888.0
-      '@aws-sdk/credential-provider-env': 3.888.0
-      '@aws-sdk/credential-provider-http': 3.888.0
-      '@aws-sdk/credential-provider-process': 3.888.0
-      '@aws-sdk/credential-provider-sso': 3.888.0
-      '@aws-sdk/credential-provider-web-identity': 3.888.0
-      '@aws-sdk/nested-clients': 3.888.0
-      '@aws-sdk/types': 3.887.0
-      '@smithy/credential-provider-imds': 4.1.1
-      '@smithy/property-provider': 4.1.1
-      '@smithy/shared-ini-file-loader': 4.1.1
-      '@smithy/types': 4.5.0
-      tslib: 2.8.1
-    transitivePeerDependencies:
-      - aws-crt
-    dev: false
-
-  /@aws-sdk/credential-provider-node@3.888.0:
+
+  '@aws-sdk/credential-provider-node@3.888.0':
     resolution: {integrity: sha512-KCrQh1dCDC8Y+Ap3SZa6S81kHk+p+yAaOQ5jC3dak4zhHW3RCrsGR/jYdemTOgbEGcA6ye51UbhWfrrlMmeJSA==}
     engines: {node: '>=18.0.0'}
-    dependencies:
-      '@aws-sdk/credential-provider-env': 3.888.0
-      '@aws-sdk/credential-provider-http': 3.888.0
-      '@aws-sdk/credential-provider-ini': 3.888.0
-      '@aws-sdk/credential-provider-process': 3.888.0
-      '@aws-sdk/credential-provider-sso': 3.888.0
-      '@aws-sdk/credential-provider-web-identity': 3.888.0
-      '@aws-sdk/types': 3.887.0
-      '@smithy/credential-provider-imds': 4.1.1
-      '@smithy/property-provider': 4.1.1
-      '@smithy/shared-ini-file-loader': 4.1.1
-      '@smithy/types': 4.5.0
-      tslib: 2.8.1
-    transitivePeerDependencies:
-      - aws-crt
-    dev: false
-
-  /@aws-sdk/credential-provider-process@3.888.0:
+
+  '@aws-sdk/credential-provider-process@3.888.0':
     resolution: {integrity: sha512-+aX6piSukPQ8DUS4JAH344GePg8/+Q1t0+kvSHAZHhYvtQ/1Zek3ySOJWH2TuzTPCafY4nmWLcQcqvU1w9+4Lw==}
     engines: {node: '>=18.0.0'}
-    dependencies:
-      '@aws-sdk/core': 3.888.0
-      '@aws-sdk/types': 3.887.0
-      '@smithy/property-provider': 4.1.1
-      '@smithy/shared-ini-file-loader': 4.1.1
-      '@smithy/types': 4.5.0
-      tslib: 2.8.1
-    dev: false
-
-  /@aws-sdk/credential-provider-sso@3.888.0:
+
+  '@aws-sdk/credential-provider-sso@3.888.0':
     resolution: {integrity: sha512-b1ZJji7LJ6E/j1PhFTyvp51in2iCOQ3VP6mj5H6f5OUnqn7efm41iNMoinKr87n0IKZw7qput5ggXVxEdPhouA==}
     engines: {node: '>=18.0.0'}
-    dependencies:
-      '@aws-sdk/client-sso': 3.888.0
-      '@aws-sdk/core': 3.888.0
-      '@aws-sdk/token-providers': 3.888.0
-      '@aws-sdk/types': 3.887.0
-      '@smithy/property-provider': 4.1.1
-      '@smithy/shared-ini-file-loader': 4.1.1
-      '@smithy/types': 4.5.0
-      tslib: 2.8.1
-    transitivePeerDependencies:
-      - aws-crt
-    dev: false
-
-  /@aws-sdk/credential-provider-web-identity@3.888.0:
+
+  '@aws-sdk/credential-provider-web-identity@3.888.0':
     resolution: {integrity: sha512-7P0QNtsDzMZdmBAaY/vY1BsZHwTGvEz3bsn2bm5VSKFAeMmZqsHK1QeYdNsFjLtegnVh+wodxMq50jqLv3LFlA==}
     engines: {node: '>=18.0.0'}
-    dependencies:
-      '@aws-sdk/core': 3.888.0
-      '@aws-sdk/nested-clients': 3.888.0
-      '@aws-sdk/types': 3.887.0
-      '@smithy/property-provider': 4.1.1
-      '@smithy/types': 4.5.0
-      tslib: 2.8.1
-    transitivePeerDependencies:
-      - aws-crt
-    dev: false
-
-  /@aws-sdk/credential-providers@3.888.0:
+
+  '@aws-sdk/credential-providers@3.888.0':
     resolution: {integrity: sha512-If2AnDiJJLT889imXn6cEM4WoduPgTye/vYiVXZaDqMvjk+tJVbA9uFuv1ixF3DHMC6aE0LU9cTjXX+I4TayFg==}
     engines: {node: '>=18.0.0'}
-    dependencies:
-      '@aws-sdk/client-cognito-identity': 3.888.0
-      '@aws-sdk/core': 3.888.0
-      '@aws-sdk/credential-provider-cognito-identity': 3.888.0
-      '@aws-sdk/credential-provider-env': 3.888.0
-      '@aws-sdk/credential-provider-http': 3.888.0
-      '@aws-sdk/credential-provider-ini': 3.888.0
-      '@aws-sdk/credential-provider-node': 3.888.0
-      '@aws-sdk/credential-provider-process': 3.888.0
-      '@aws-sdk/credential-provider-sso': 3.888.0
-      '@aws-sdk/credential-provider-web-identity': 3.888.0
-      '@aws-sdk/nested-clients': 3.888.0
-      '@aws-sdk/types': 3.887.0
-      '@smithy/config-resolver': 4.2.1
-      '@smithy/core': 3.11.0
-      '@smithy/credential-provider-imds': 4.1.1
-      '@smithy/node-config-provider': 4.2.1
-      '@smithy/property-provider': 4.1.1
-      '@smithy/types': 4.5.0
-      tslib: 2.8.1
-    transitivePeerDependencies:
-      - aws-crt
-    dev: false
-
-  /@aws-sdk/middleware-host-header@3.887.0:
+
+  '@aws-sdk/middleware-host-header@3.887.0':
     resolution: {integrity: sha512-ulzqXv6NNqdu/kr0sgBYupWmahISHY+azpJidtK6ZwQIC+vBUk9NdZeqQpy7KVhIk2xd4+5Oq9rxapPwPI21CA==}
     engines: {node: '>=18.0.0'}
-    dependencies:
-      '@aws-sdk/types': 3.887.0
-      '@smithy/protocol-http': 5.2.1
-      '@smithy/types': 4.5.0
-      tslib: 2.8.1
-    dev: false
-
-  /@aws-sdk/middleware-logger@3.887.0:
+
+  '@aws-sdk/middleware-logger@3.887.0':
     resolution: {integrity: sha512-YbbgLI6jKp2qSoAcHnXrQ5jcuc5EYAmGLVFgMVdk8dfCfJLfGGSaOLxF4CXC7QYhO50s+mPPkhBYejCik02Kug==}
     engines: {node: '>=18.0.0'}
-    dependencies:
-      '@aws-sdk/types': 3.887.0
-      '@smithy/types': 4.5.0
-      tslib: 2.8.1
-    dev: false
-
-  /@aws-sdk/middleware-recursion-detection@3.887.0:
+
+  '@aws-sdk/middleware-recursion-detection@3.887.0':
     resolution: {integrity: sha512-tjrUXFtQnFLo+qwMveq5faxP5MQakoLArXtqieHphSqZTXm21wDJM73hgT4/PQQGTwgYjDKqnqsE1hvk0hcfDw==}
     engines: {node: '>=18.0.0'}
-    dependencies:
-      '@aws-sdk/types': 3.887.0
-      '@aws/lambda-invoke-store': 0.0.1
-      '@smithy/protocol-http': 5.2.1
-      '@smithy/types': 4.5.0
-      tslib: 2.8.1
-    dev: false
-
-  /@aws-sdk/middleware-user-agent@3.888.0:
+
+  '@aws-sdk/middleware-user-agent@3.888.0':
     resolution: {integrity: sha512-ZkcUkoys8AdrNNG7ATjqw2WiXqrhTvT+r4CIK3KhOqIGPHX0p0DQWzqjaIl7ZhSUToKoZ4Ud7MjF795yUr73oA==}
     engines: {node: '>=18.0.0'}
-    dependencies:
-      '@aws-sdk/core': 3.888.0
-      '@aws-sdk/types': 3.887.0
-      '@aws-sdk/util-endpoints': 3.887.0
-      '@smithy/core': 3.11.0
-      '@smithy/protocol-http': 5.2.1
-      '@smithy/types': 4.5.0
-      tslib: 2.8.1
-    dev: false
-
-  /@aws-sdk/nested-clients@3.888.0:
+
+  '@aws-sdk/nested-clients@3.888.0':
     resolution: {integrity: sha512-py4o4RPSGt+uwGvSBzR6S6cCBjS4oTX5F8hrHFHfPCdIOMVjyOBejn820jXkCrcdpSj3Qg1yUZXxsByvxc9Lyg==}
     engines: {node: '>=18.0.0'}
-    dependencies:
-      '@aws-crypto/sha256-browser': 5.2.0
-      '@aws-crypto/sha256-js': 5.2.0
-      '@aws-sdk/core': 3.888.0
-      '@aws-sdk/middleware-host-header': 3.887.0
-      '@aws-sdk/middleware-logger': 3.887.0
-      '@aws-sdk/middleware-recursion-detection': 3.887.0
-      '@aws-sdk/middleware-user-agent': 3.888.0
-      '@aws-sdk/region-config-resolver': 3.887.0
-      '@aws-sdk/types': 3.887.0
-      '@aws-sdk/util-endpoints': 3.887.0
-      '@aws-sdk/util-user-agent-browser': 3.887.0
-      '@aws-sdk/util-user-agent-node': 3.888.0
-      '@smithy/config-resolver': 4.2.1
-      '@smithy/core': 3.11.0
-      '@smithy/fetch-http-handler': 5.2.1
-      '@smithy/hash-node': 4.1.1
-      '@smithy/invalid-dependency': 4.1.1
-      '@smithy/middleware-content-length': 4.1.1
-      '@smithy/middleware-endpoint': 4.2.1
-      '@smithy/middleware-retry': 4.2.1
-      '@smithy/middleware-serde': 4.1.1
-      '@smithy/middleware-stack': 4.1.1
-      '@smithy/node-config-provider': 4.2.1
-      '@smithy/node-http-handler': 4.2.1
-      '@smithy/protocol-http': 5.2.1
-      '@smithy/smithy-client': 4.6.1
-      '@smithy/types': 4.5.0
-      '@smithy/url-parser': 4.1.1
-      '@smithy/util-base64': 4.1.0
-      '@smithy/util-body-length-browser': 4.1.0
-      '@smithy/util-body-length-node': 4.1.0
-      '@smithy/util-defaults-mode-browser': 4.1.1
-      '@smithy/util-defaults-mode-node': 4.1.1
-      '@smithy/util-endpoints': 3.1.1
-      '@smithy/util-middleware': 4.1.1
-      '@smithy/util-retry': 4.1.1
-      '@smithy/util-utf8': 4.1.0
-      tslib: 2.8.1
-    transitivePeerDependencies:
-      - aws-crt
-    dev: false
-
-  /@aws-sdk/region-config-resolver@3.887.0:
+
+  '@aws-sdk/region-config-resolver@3.887.0':
     resolution: {integrity: sha512-VdSMrIqJ3yjJb/fY+YAxrH/lCVv0iL8uA+lbMNfQGtO5tB3Zx6SU9LEpUwBNX8fPK1tUpI65CNE4w42+MY/7Mg==}
     engines: {node: '>=18.0.0'}
-    dependencies:
-      '@aws-sdk/types': 3.887.0
-      '@smithy/node-config-provider': 4.2.1
-      '@smithy/types': 4.5.0
-      '@smithy/util-config-provider': 4.1.0
-      '@smithy/util-middleware': 4.1.1
-      tslib: 2.8.1
-    dev: false
-
-  /@aws-sdk/token-providers@3.888.0:
+
+  '@aws-sdk/token-providers@3.888.0':
     resolution: {integrity: sha512-WA3NF+3W8GEuCMG1WvkDYbB4z10G3O8xuhT7QSjhvLYWQ9CPt3w4VpVIfdqmUn131TCIbhCzD0KN/1VJTjAjyw==}
     engines: {node: '>=18.0.0'}
-    dependencies:
-      '@aws-sdk/core': 3.888.0
-      '@aws-sdk/nested-clients': 3.888.0
-      '@aws-sdk/types': 3.887.0
-      '@smithy/property-provider': 4.1.1
-      '@smithy/shared-ini-file-loader': 4.1.1
-      '@smithy/types': 4.5.0
-      tslib: 2.8.1
-    transitivePeerDependencies:
-      - aws-crt
-    dev: false
-
-  /@aws-sdk/types@3.887.0:
+
+  '@aws-sdk/types@3.887.0':
     resolution: {integrity: sha512-fmTEJpUhsPsovQ12vZSpVTEP/IaRoJAMBGQXlQNjtCpkBp6Iq3KQDa/HDaPINE+3xxo6XvTdtibsNOd5zJLV9A==}
     engines: {node: '>=18.0.0'}
-    dependencies:
-      '@smithy/types': 4.5.0
-      tslib: 2.8.1
-    dev: false
-
-  /@aws-sdk/util-endpoints@3.887.0:
+
+  '@aws-sdk/util-endpoints@3.887.0':
     resolution: {integrity: sha512-kpegvT53KT33BMeIcGLPA65CQVxLUL/C3gTz9AzlU/SDmeusBHX4nRApAicNzI/ltQ5lxZXbQn18UczzBuwF1w==}
     engines: {node: '>=18.0.0'}
-    dependencies:
-      '@aws-sdk/types': 3.887.0
-      '@smithy/types': 4.5.0
-      '@smithy/url-parser': 4.1.1
-      '@smithy/util-endpoints': 3.1.1
-      tslib: 2.8.1
-    dev: false
-
-  /@aws-sdk/util-locate-window@3.873.0:
+
+  '@aws-sdk/util-locate-window@3.873.0':
     resolution: {integrity: sha512-xcVhZF6svjM5Rj89T1WzkjQmrTF6dpR2UvIHPMTnSZoNe6CixejPZ6f0JJ2kAhO8H+dUHwNBlsUgOTIKiK/Syg==}
     engines: {node: '>=18.0.0'}
-    dependencies:
-      tslib: 2.8.1
-    dev: false
-
-  /@aws-sdk/util-user-agent-browser@3.887.0:
+
+  '@aws-sdk/util-user-agent-browser@3.887.0':
     resolution: {integrity: sha512-X71UmVsYc6ZTH4KU6hA5urOzYowSXc3qvroagJNLJYU1ilgZ529lP4J9XOYfEvTXkLR1hPFSRxa43SrwgelMjA==}
-    dependencies:
-      '@aws-sdk/types': 3.887.0
-      '@smithy/types': 4.5.0
-      bowser: 2.12.1
-      tslib: 2.8.1
-    dev: false
-
-  /@aws-sdk/util-user-agent-node@3.888.0:
+
+  '@aws-sdk/util-user-agent-node@3.888.0':
     resolution: {integrity: sha512-rSB3OHyuKXotIGfYEo//9sU0lXAUrTY28SUUnxzOGYuQsAt0XR5iYwBAp+RjV6x8f+Hmtbg0PdCsy1iNAXa0UQ==}
     engines: {node: '>=18.0.0'}
     peerDependencies:
@@ -701,31 +240,16 @@
     peerDependenciesMeta:
       aws-crt:
         optional: true
-    dependencies:
-      '@aws-sdk/middleware-user-agent': 3.888.0
-      '@aws-sdk/types': 3.887.0
-      '@smithy/node-config-provider': 4.2.1
-      '@smithy/types': 4.5.0
-      tslib: 2.8.1
-    dev: false
-
-  /@aws-sdk/xml-builder@3.887.0:
+
+  '@aws-sdk/xml-builder@3.887.0':
     resolution: {integrity: sha512-lMwgWK1kNgUhHGfBvO/5uLe7TKhycwOn3eRCqsKPT9aPCx/HWuTlpcQp8oW2pCRGLS7qzcxqpQulcD+bbUL7XQ==}
     engines: {node: '>=18.0.0'}
-    dependencies:
-      '@smithy/types': 4.5.0
-      tslib: 2.8.1
-    dev: false
-
-  /@aws/lambda-invoke-store@0.0.1:
+
+  '@aws/lambda-invoke-store@0.0.1':
     resolution: {integrity: sha512-ORHRQ2tmvnBXc8t/X9Z8IcSbBA4xTLKuN873FopzklHMeqBst7YG0d+AX97inkvDX+NChYtSr+qGfcqGFaI8Zw==}
     engines: {node: '>=18.0.0'}
-    dev: false
-
-  /@esbuild/aix-ppc64@0.25.9:
-=======
+
   '@esbuild/aix-ppc64@0.25.9':
->>>>>>> 3336540d
     resolution: {integrity: sha512-OaGtL73Jck6pBKjNIe24BnFE6agGl+6KxDtTfHhy1HmhthfKouEcOhqpSL64K4/0WCtbKFLOdzD/44cJ4k9opA==}
     engines: {node: '>=18'}
     cpu: [ppc64]
@@ -1030,418 +554,179 @@
     cpu: [x64]
     os: [win32]
 
-<<<<<<< HEAD
-  /@smithy/abort-controller@4.1.1:
+  '@smithy/abort-controller@4.1.1':
     resolution: {integrity: sha512-vkzula+IwRvPR6oKQhMYioM3A/oX/lFCZiwuxkQbRhqJS2S4YRY2k7k/SyR2jMf3607HLtbEwlRxi0ndXHMjRg==}
     engines: {node: '>=18.0.0'}
-    dependencies:
-      '@smithy/types': 4.5.0
-      tslib: 2.8.1
-    dev: false
-
-  /@smithy/config-resolver@4.2.1:
+
+  '@smithy/config-resolver@4.2.1':
     resolution: {integrity: sha512-FXil8q4QN7mgKwU2hCLm0ltab8NyY/1RiqEf25Jnf6WLS3wmb11zGAoLETqg1nur2Aoibun4w4MjeN9CMJ4G6A==}
     engines: {node: '>=18.0.0'}
-    dependencies:
-      '@smithy/node-config-provider': 4.2.1
-      '@smithy/types': 4.5.0
-      '@smithy/util-config-provider': 4.1.0
-      '@smithy/util-middleware': 4.1.1
-      tslib: 2.8.1
-    dev: false
-
-  /@smithy/core@3.11.0:
+
+  '@smithy/core@3.11.0':
     resolution: {integrity: sha512-Abs5rdP1o8/OINtE49wwNeWuynCu0kme1r4RI3VXVrHr4odVDG7h7mTnw1WXXfN5Il+c25QOnrdL2y56USfxkA==}
     engines: {node: '>=18.0.0'}
-    dependencies:
-      '@smithy/middleware-serde': 4.1.1
-      '@smithy/protocol-http': 5.2.1
-      '@smithy/types': 4.5.0
-      '@smithy/util-base64': 4.1.0
-      '@smithy/util-body-length-browser': 4.1.0
-      '@smithy/util-middleware': 4.1.1
-      '@smithy/util-stream': 4.3.1
-      '@smithy/util-utf8': 4.1.0
-      '@types/uuid': 9.0.8
-      tslib: 2.8.1
-      uuid: 9.0.1
-    dev: false
-
-  /@smithy/credential-provider-imds@4.1.1:
+
+  '@smithy/credential-provider-imds@4.1.1':
     resolution: {integrity: sha512-1WdBfM9DwA59pnpIizxnUvBf/de18p4GP+6zP2AqrlFzoW3ERpZaT4QueBR0nS9deDMaQRkBlngpVlnkuuTisQ==}
     engines: {node: '>=18.0.0'}
-    dependencies:
-      '@smithy/node-config-provider': 4.2.1
-      '@smithy/property-provider': 4.1.1
-      '@smithy/types': 4.5.0
-      '@smithy/url-parser': 4.1.1
-      tslib: 2.8.1
-    dev: false
-
-  /@smithy/fetch-http-handler@5.2.1:
+
+  '@smithy/fetch-http-handler@5.2.1':
     resolution: {integrity: sha512-5/3wxKNtV3wO/hk1is+CZUhL8a1yy/U+9u9LKQ9kZTkMsHaQjJhc3stFfiujtMnkITjzWfndGA2f7g9Uh9vKng==}
     engines: {node: '>=18.0.0'}
-    dependencies:
-      '@smithy/protocol-http': 5.2.1
-      '@smithy/querystring-builder': 4.1.1
-      '@smithy/types': 4.5.0
-      '@smithy/util-base64': 4.1.0
-      tslib: 2.8.1
-    dev: false
-
-  /@smithy/hash-node@4.1.1:
+
+  '@smithy/hash-node@4.1.1':
     resolution: {integrity: sha512-H9DIU9WBLhYrvPs9v4sYvnZ1PiAI0oc8CgNQUJ1rpN3pP7QADbTOUjchI2FB764Ub0DstH5xbTqcMJu1pnVqxA==}
     engines: {node: '>=18.0.0'}
-    dependencies:
-      '@smithy/types': 4.5.0
-      '@smithy/util-buffer-from': 4.1.0
-      '@smithy/util-utf8': 4.1.0
-      tslib: 2.8.1
-    dev: false
-
-  /@smithy/invalid-dependency@4.1.1:
+
+  '@smithy/invalid-dependency@4.1.1':
     resolution: {integrity: sha512-1AqLyFlfrrDkyES8uhINRlJXmHA2FkG+3DY8X+rmLSqmFwk3DJnvhyGzyByPyewh2jbmV+TYQBEfngQax8IFGg==}
     engines: {node: '>=18.0.0'}
-    dependencies:
-      '@smithy/types': 4.5.0
-      tslib: 2.8.1
-    dev: false
-
-  /@smithy/is-array-buffer@2.2.0:
+
+  '@smithy/is-array-buffer@2.2.0':
     resolution: {integrity: sha512-GGP3O9QFD24uGeAXYUjwSTXARoqpZykHadOmA8G5vfJPK0/DC67qa//0qvqrJzL1xc8WQWX7/yc7fwudjPHPhA==}
     engines: {node: '>=14.0.0'}
-    dependencies:
-      tslib: 2.8.1
-    dev: false
-
-  /@smithy/is-array-buffer@4.1.0:
+
+  '@smithy/is-array-buffer@4.1.0':
     resolution: {integrity: sha512-ePTYUOV54wMogio+he4pBybe8fwg4sDvEVDBU8ZlHOZXbXK3/C0XfJgUCu6qAZcawv05ZhZzODGUerFBPsPUDQ==}
     engines: {node: '>=18.0.0'}
-    dependencies:
-      tslib: 2.8.1
-    dev: false
-
-  /@smithy/middleware-content-length@4.1.1:
+
+  '@smithy/middleware-content-length@4.1.1':
     resolution: {integrity: sha512-9wlfBBgTsRvC2JxLJxv4xDGNBrZuio3AgSl0lSFX7fneW2cGskXTYpFxCdRYD2+5yzmsiTuaAJD1Wp7gWt9y9w==}
     engines: {node: '>=18.0.0'}
-    dependencies:
-      '@smithy/protocol-http': 5.2.1
-      '@smithy/types': 4.5.0
-      tslib: 2.8.1
-    dev: false
-
-  /@smithy/middleware-endpoint@4.2.1:
+
+  '@smithy/middleware-endpoint@4.2.1':
     resolution: {integrity: sha512-fUTMmQvQQZakXOuKizfu7fBLDpwvWZjfH6zUK2OLsoNZRZGbNUdNSdLJHpwk1vS208jtDjpUIskh+JoA8zMzZg==}
     engines: {node: '>=18.0.0'}
-    dependencies:
-      '@smithy/core': 3.11.0
-      '@smithy/middleware-serde': 4.1.1
-      '@smithy/node-config-provider': 4.2.1
-      '@smithy/shared-ini-file-loader': 4.1.1
-      '@smithy/types': 4.5.0
-      '@smithy/url-parser': 4.1.1
-      '@smithy/util-middleware': 4.1.1
-      tslib: 2.8.1
-    dev: false
-
-  /@smithy/middleware-retry@4.2.1:
+
+  '@smithy/middleware-retry@4.2.1':
     resolution: {integrity: sha512-JzfvjwSJXWRl7LkLgIRTUTd2Wj639yr3sQGpViGNEOjtb0AkAuYqRAHs+jSOI/LPC0ZTjmFVVtfrCICMuebexw==}
     engines: {node: '>=18.0.0'}
-    dependencies:
-      '@smithy/node-config-provider': 4.2.1
-      '@smithy/protocol-http': 5.2.1
-      '@smithy/service-error-classification': 4.1.1
-      '@smithy/smithy-client': 4.6.1
-      '@smithy/types': 4.5.0
-      '@smithy/util-middleware': 4.1.1
-      '@smithy/util-retry': 4.1.1
-      '@types/uuid': 9.0.8
-      tslib: 2.8.1
-      uuid: 9.0.1
-    dev: false
-
-  /@smithy/middleware-serde@4.1.1:
+
+  '@smithy/middleware-serde@4.1.1':
     resolution: {integrity: sha512-lh48uQdbCoj619kRouev5XbWhCwRKLmphAif16c4J6JgJ4uXjub1PI6RL38d3BLliUvSso6klyB/LTNpWSNIyg==}
     engines: {node: '>=18.0.0'}
-    dependencies:
-      '@smithy/protocol-http': 5.2.1
-      '@smithy/types': 4.5.0
-      tslib: 2.8.1
-    dev: false
-
-  /@smithy/middleware-stack@4.1.1:
+
+  '@smithy/middleware-stack@4.1.1':
     resolution: {integrity: sha512-ygRnniqNcDhHzs6QAPIdia26M7e7z9gpkIMUe/pK0RsrQ7i5MblwxY8078/QCnGq6AmlUUWgljK2HlelsKIb/A==}
     engines: {node: '>=18.0.0'}
-    dependencies:
-      '@smithy/types': 4.5.0
-      tslib: 2.8.1
-    dev: false
-
-  /@smithy/node-config-provider@4.2.1:
+
+  '@smithy/node-config-provider@4.2.1':
     resolution: {integrity: sha512-AIA0BJZq2h295J5NeCTKhg1WwtdTA/GqBCaVjk30bDgMHwniUETyh5cP9IiE9VrId7Kt8hS7zvREVMTv1VfA6g==}
     engines: {node: '>=18.0.0'}
-    dependencies:
-      '@smithy/property-provider': 4.1.1
-      '@smithy/shared-ini-file-loader': 4.1.1
-      '@smithy/types': 4.5.0
-      tslib: 2.8.1
-    dev: false
-
-  /@smithy/node-http-handler@4.2.1:
+
+  '@smithy/node-http-handler@4.2.1':
     resolution: {integrity: sha512-REyybygHlxo3TJICPF89N2pMQSf+p+tBJqpVe1+77Cfi9HBPReNjTgtZ1Vg73exq24vkqJskKDpfF74reXjxfw==}
     engines: {node: '>=18.0.0'}
-    dependencies:
-      '@smithy/abort-controller': 4.1.1
-      '@smithy/protocol-http': 5.2.1
-      '@smithy/querystring-builder': 4.1.1
-      '@smithy/types': 4.5.0
-      tslib: 2.8.1
-    dev: false
-
-  /@smithy/property-provider@4.1.1:
+
+  '@smithy/property-provider@4.1.1':
     resolution: {integrity: sha512-gm3ZS7DHxUbzC2wr8MUCsAabyiXY0gaj3ROWnhSx/9sPMc6eYLMM4rX81w1zsMaObj2Lq3PZtNCC1J6lpEY7zg==}
     engines: {node: '>=18.0.0'}
-    dependencies:
-      '@smithy/types': 4.5.0
-      tslib: 2.8.1
-    dev: false
-
-  /@smithy/protocol-http@5.2.1:
+
+  '@smithy/protocol-http@5.2.1':
     resolution: {integrity: sha512-T8SlkLYCwfT/6m33SIU/JOVGNwoelkrvGjFKDSDtVvAXj/9gOT78JVJEas5a+ETjOu4SVvpCstKgd0PxSu/aHw==}
     engines: {node: '>=18.0.0'}
-    dependencies:
-      '@smithy/types': 4.5.0
-      tslib: 2.8.1
-    dev: false
-
-  /@smithy/querystring-builder@4.1.1:
+
+  '@smithy/querystring-builder@4.1.1':
     resolution: {integrity: sha512-J9b55bfimP4z/Jg1gNo+AT84hr90p716/nvxDkPGCD4W70MPms0h8KF50RDRgBGZeL83/u59DWNqJv6tEP/DHA==}
     engines: {node: '>=18.0.0'}
-    dependencies:
-      '@smithy/types': 4.5.0
-      '@smithy/util-uri-escape': 4.1.0
-      tslib: 2.8.1
-    dev: false
-
-  /@smithy/querystring-parser@4.1.1:
+
+  '@smithy/querystring-parser@4.1.1':
     resolution: {integrity: sha512-63TEp92YFz0oQ7Pj9IuI3IgnprP92LrZtRAkE3c6wLWJxfy/yOPRt39IOKerVr0JS770olzl0kGafXlAXZ1vng==}
     engines: {node: '>=18.0.0'}
-    dependencies:
-      '@smithy/types': 4.5.0
-      tslib: 2.8.1
-    dev: false
-
-  /@smithy/service-error-classification@4.1.1:
+
+  '@smithy/service-error-classification@4.1.1':
     resolution: {integrity: sha512-Iam75b/JNXyDE41UvrlM6n8DNOa/r1ylFyvgruTUx7h2Uk7vDNV9AAwP1vfL1fOL8ls0xArwEGVcGZVd7IO/Cw==}
     engines: {node: '>=18.0.0'}
-    dependencies:
-      '@smithy/types': 4.5.0
-    dev: false
-
-  /@smithy/shared-ini-file-loader@4.1.1:
+
+  '@smithy/shared-ini-file-loader@4.1.1':
     resolution: {integrity: sha512-YkpikhIqGc4sfXeIbzSj10t2bJI/sSoP5qxLue6zG+tEE3ngOBSm8sO3+djacYvS/R5DfpxN/L9CyZsvwjWOAQ==}
     engines: {node: '>=18.0.0'}
-    dependencies:
-      '@smithy/types': 4.5.0
-      tslib: 2.8.1
-    dev: false
-
-  /@smithy/signature-v4@5.2.1:
+
+  '@smithy/signature-v4@5.2.1':
     resolution: {integrity: sha512-M9rZhWQLjlQVCCR37cSjHfhriGRN+FQ8UfgrYNufv66TJgk+acaggShl3KS5U/ssxivvZLlnj7QH2CUOKlxPyA==}
     engines: {node: '>=18.0.0'}
-    dependencies:
-      '@smithy/is-array-buffer': 4.1.0
-      '@smithy/protocol-http': 5.2.1
-      '@smithy/types': 4.5.0
-      '@smithy/util-hex-encoding': 4.1.0
-      '@smithy/util-middleware': 4.1.1
-      '@smithy/util-uri-escape': 4.1.0
-      '@smithy/util-utf8': 4.1.0
-      tslib: 2.8.1
-    dev: false
-
-  /@smithy/smithy-client@4.6.1:
+
+  '@smithy/smithy-client@4.6.1':
     resolution: {integrity: sha512-WolVLDb9UTPMEPPOncrCt6JmAMCSC/V2y5gst2STWJ5r7+8iNac+EFYQnmvDCYMfOLcilOSEpm5yXZXwbLak1Q==}
     engines: {node: '>=18.0.0'}
-    dependencies:
-      '@smithy/core': 3.11.0
-      '@smithy/middleware-endpoint': 4.2.1
-      '@smithy/middleware-stack': 4.1.1
-      '@smithy/protocol-http': 5.2.1
-      '@smithy/types': 4.5.0
-      '@smithy/util-stream': 4.3.1
-      tslib: 2.8.1
-    dev: false
-
-  /@smithy/types@4.5.0:
+
+  '@smithy/types@4.5.0':
     resolution: {integrity: sha512-RkUpIOsVlAwUIZXO1dsz8Zm+N72LClFfsNqf173catVlvRZiwPy0x2u0JLEA4byreOPKDZPGjmPDylMoP8ZJRg==}
     engines: {node: '>=18.0.0'}
-    dependencies:
-      tslib: 2.8.1
-    dev: false
-
-  /@smithy/url-parser@4.1.1:
+
+  '@smithy/url-parser@4.1.1':
     resolution: {integrity: sha512-bx32FUpkhcaKlEoOMbScvc93isaSiRM75pQ5IgIBaMkT7qMlIibpPRONyx/0CvrXHzJLpOn/u6YiDX2hcvs7Dg==}
     engines: {node: '>=18.0.0'}
-    dependencies:
-      '@smithy/querystring-parser': 4.1.1
-      '@smithy/types': 4.5.0
-      tslib: 2.8.1
-    dev: false
-
-  /@smithy/util-base64@4.1.0:
+
+  '@smithy/util-base64@4.1.0':
     resolution: {integrity: sha512-RUGd4wNb8GeW7xk+AY5ghGnIwM96V0l2uzvs/uVHf+tIuVX2WSvynk5CxNoBCsM2rQRSZElAo9rt3G5mJ/gktQ==}
     engines: {node: '>=18.0.0'}
-    dependencies:
-      '@smithy/util-buffer-from': 4.1.0
-      '@smithy/util-utf8': 4.1.0
-      tslib: 2.8.1
-    dev: false
-
-  /@smithy/util-body-length-browser@4.1.0:
+
+  '@smithy/util-body-length-browser@4.1.0':
     resolution: {integrity: sha512-V2E2Iez+bo6bUMOTENPr6eEmepdY8Hbs+Uc1vkDKgKNA/brTJqOW/ai3JO1BGj9GbCeLqw90pbbH7HFQyFotGQ==}
     engines: {node: '>=18.0.0'}
-    dependencies:
-      tslib: 2.8.1
-    dev: false
-
-  /@smithy/util-body-length-node@4.1.0:
+
+  '@smithy/util-body-length-node@4.1.0':
     resolution: {integrity: sha512-BOI5dYjheZdgR9XiEM3HJcEMCXSoqbzu7CzIgYrx0UtmvtC3tC2iDGpJLsSRFffUpy8ymsg2ARMP5fR8mtuUQQ==}
     engines: {node: '>=18.0.0'}
-    dependencies:
-      tslib: 2.8.1
-    dev: false
-
-  /@smithy/util-buffer-from@2.2.0:
+
+  '@smithy/util-buffer-from@2.2.0':
     resolution: {integrity: sha512-IJdWBbTcMQ6DA0gdNhh/BwrLkDR+ADW5Kr1aZmd4k3DIF6ezMV4R2NIAmT08wQJ3yUK82thHWmC/TnK/wpMMIA==}
     engines: {node: '>=14.0.0'}
-    dependencies:
-      '@smithy/is-array-buffer': 2.2.0
-      tslib: 2.8.1
-    dev: false
-
-  /@smithy/util-buffer-from@4.1.0:
+
+  '@smithy/util-buffer-from@4.1.0':
     resolution: {integrity: sha512-N6yXcjfe/E+xKEccWEKzK6M+crMrlwaCepKja0pNnlSkm6SjAeLKKA++er5Ba0I17gvKfN/ThV+ZOx/CntKTVw==}
     engines: {node: '>=18.0.0'}
-    dependencies:
-      '@smithy/is-array-buffer': 4.1.0
-      tslib: 2.8.1
-    dev: false
-
-  /@smithy/util-config-provider@4.1.0:
+
+  '@smithy/util-config-provider@4.1.0':
     resolution: {integrity: sha512-swXz2vMjrP1ZusZWVTB/ai5gK+J8U0BWvP10v9fpcFvg+Xi/87LHvHfst2IgCs1i0v4qFZfGwCmeD/KNCdJZbQ==}
     engines: {node: '>=18.0.0'}
-    dependencies:
-      tslib: 2.8.1
-    dev: false
-
-  /@smithy/util-defaults-mode-browser@4.1.1:
+
+  '@smithy/util-defaults-mode-browser@4.1.1':
     resolution: {integrity: sha512-hA1AKIHFUMa9Tl6q6y8p0pJ9aWHCCG8s57flmIyLE0W7HcJeYrYtnqXDcGnftvXEhdQnSexyegXnzzTGk8bKLA==}
     engines: {node: '>=18.0.0'}
-    dependencies:
-      '@smithy/property-provider': 4.1.1
-      '@smithy/smithy-client': 4.6.1
-      '@smithy/types': 4.5.0
-      bowser: 2.12.1
-      tslib: 2.8.1
-    dev: false
-
-  /@smithy/util-defaults-mode-node@4.1.1:
+
+  '@smithy/util-defaults-mode-node@4.1.1':
     resolution: {integrity: sha512-RGSpmoBrA+5D2WjwtK7tto6Pc2wO9KSXKLpLONhFZ8VyuCbqlLdiDAfuDTNY9AJe4JoE+Cx806cpTQQoQ71zPQ==}
     engines: {node: '>=18.0.0'}
-    dependencies:
-      '@smithy/config-resolver': 4.2.1
-      '@smithy/credential-provider-imds': 4.1.1
-      '@smithy/node-config-provider': 4.2.1
-      '@smithy/property-provider': 4.1.1
-      '@smithy/smithy-client': 4.6.1
-      '@smithy/types': 4.5.0
-      tslib: 2.8.1
-    dev: false
-
-  /@smithy/util-endpoints@3.1.1:
+
+  '@smithy/util-endpoints@3.1.1':
     resolution: {integrity: sha512-qB4R9kO0SetA11Rzu6MVGFIaGYX3p6SGGGfWwsKnC6nXIf0n/0AKVwRTsYsz9ToN8CeNNtNgQRwKFBndGJZdyw==}
     engines: {node: '>=18.0.0'}
-    dependencies:
-      '@smithy/node-config-provider': 4.2.1
-      '@smithy/types': 4.5.0
-      tslib: 2.8.1
-    dev: false
-
-  /@smithy/util-hex-encoding@4.1.0:
+
+  '@smithy/util-hex-encoding@4.1.0':
     resolution: {integrity: sha512-1LcueNN5GYC4tr8mo14yVYbh/Ur8jHhWOxniZXii+1+ePiIbsLZ5fEI0QQGtbRRP5mOhmooos+rLmVASGGoq5w==}
     engines: {node: '>=18.0.0'}
-    dependencies:
-      tslib: 2.8.1
-    dev: false
-
-  /@smithy/util-middleware@4.1.1:
+
+  '@smithy/util-middleware@4.1.1':
     resolution: {integrity: sha512-CGmZ72mL29VMfESz7S6dekqzCh8ZISj3B+w0g1hZFXaOjGTVaSqfAEFAq8EGp8fUL+Q2l8aqNmt8U1tglTikeg==}
     engines: {node: '>=18.0.0'}
-    dependencies:
-      '@smithy/types': 4.5.0
-      tslib: 2.8.1
-    dev: false
-
-  /@smithy/util-retry@4.1.1:
+
+  '@smithy/util-retry@4.1.1':
     resolution: {integrity: sha512-jGeybqEZ/LIordPLMh5bnmnoIgsqnp4IEimmUp5c5voZ8yx+5kAlN5+juyr7p+f7AtZTgvhmInQk4Q0UVbrZ0Q==}
     engines: {node: '>=18.0.0'}
-    dependencies:
-      '@smithy/service-error-classification': 4.1.1
-      '@smithy/types': 4.5.0
-      tslib: 2.8.1
-    dev: false
-
-  /@smithy/util-stream@4.3.1:
+
+  '@smithy/util-stream@4.3.1':
     resolution: {integrity: sha512-khKkW/Jqkgh6caxMWbMuox9+YfGlsk9OnHOYCGVEdYQb/XVzcORXHLYUubHmmda0pubEDncofUrPNniS9d+uAA==}
     engines: {node: '>=18.0.0'}
-    dependencies:
-      '@smithy/fetch-http-handler': 5.2.1
-      '@smithy/node-http-handler': 4.2.1
-      '@smithy/types': 4.5.0
-      '@smithy/util-base64': 4.1.0
-      '@smithy/util-buffer-from': 4.1.0
-      '@smithy/util-hex-encoding': 4.1.0
-      '@smithy/util-utf8': 4.1.0
-      tslib: 2.8.1
-    dev: false
-
-  /@smithy/util-uri-escape@4.1.0:
+
+  '@smithy/util-uri-escape@4.1.0':
     resolution: {integrity: sha512-b0EFQkq35K5NHUYxU72JuoheM6+pytEVUGlTwiFxWFpmddA+Bpz3LgsPRIpBk8lnPE47yT7AF2Egc3jVnKLuPg==}
     engines: {node: '>=18.0.0'}
-    dependencies:
-      tslib: 2.8.1
-    dev: false
-
-  /@smithy/util-utf8@2.3.0:
+
+  '@smithy/util-utf8@2.3.0':
     resolution: {integrity: sha512-R8Rdn8Hy72KKcebgLiv8jQcQkXoLMOGGv5uI1/k0l+snqkOzQ1R0ChUBCxWMlBsFMekWjq0wRudIweFs7sKT5A==}
     engines: {node: '>=14.0.0'}
-    dependencies:
-      '@smithy/util-buffer-from': 2.2.0
-      tslib: 2.8.1
-    dev: false
-
-  /@smithy/util-utf8@4.1.0:
+
+  '@smithy/util-utf8@4.1.0':
     resolution: {integrity: sha512-mEu1/UIXAdNYuBcyEPbjScKi/+MQVXNIuY/7Cm5XLIWe319kDrT5SizBE95jqtmEXoDbGoZxKLCMttdZdqTZKQ==}
     engines: {node: '>=18.0.0'}
-    dependencies:
-      '@smithy/util-buffer-from': 4.1.0
-      tslib: 2.8.1
-    dev: false
-
-  /@smithy/util-waiter@4.1.1:
+
+  '@smithy/util-waiter@4.1.1':
     resolution: {integrity: sha512-PJBmyayrlfxM7nbqjomF4YcT1sApQwZio0NHSsT0EzhJqljRmvhzqZua43TyEs80nJk2Cn2FGPg/N8phH6KeCQ==}
     engines: {node: '>=18.0.0'}
-    dependencies:
-      '@smithy/abort-controller': 4.1.1
-      '@smithy/types': 4.5.0
-      tslib: 2.8.1
-    dev: false
-
-  /@standard-schema/spec@1.0.0:
-=======
+
   '@standard-schema/spec@1.0.0':
->>>>>>> 3336540d
     resolution: {integrity: sha512-m2bOd0f2RT9k8QJx1JN85cZYyH1RqFBdlwtkSlf4tBDYLCiiZnv1fIIwacK6cqwXavOydf0NPToMQgpKq+dVlA==}
 
   '@sveltejs/acorn-typescript@1.0.5':
@@ -1463,30 +748,9 @@
       '@sveltejs/vite-plugin-svelte': ^3.0.0 || ^4.0.0-next.1 || ^5.0.0 || ^6.0.0-next.0
       svelte: ^4.0.0 || ^5.0.0-next.0
       vite: ^5.0.3 || ^6.0.0 || ^7.0.0-beta.0
-<<<<<<< HEAD
-    dependencies:
-      '@sveltejs/acorn-typescript': 1.0.5(acorn@8.15.0)
-      '@sveltejs/vite-plugin-svelte': 6.0.0(svelte@5.38.10)(vite@7.0.4)
-      '@types/cookie': 0.6.0
-      acorn: 8.15.0
-      cookie: 0.6.0
-      devalue: 5.3.2
-      esm-env: 1.2.2
-      kleur: 4.1.5
-      magic-string: 0.30.19
-      mrmime: 2.0.1
-      sade: 1.8.1
-      set-cookie-parser: 2.7.1
-      sirv: 3.0.2
-      svelte: 5.38.10
-      vite: 7.0.4(@types/node@24.3.3)
-      vitefu: 1.1.1(vite@7.0.4)
-    dev: true
-=======
     peerDependenciesMeta:
       '@opentelemetry/api':
         optional: true
->>>>>>> 3336540d
 
   '@sveltejs/vite-plugin-svelte-inspector@5.0.1':
     resolution: {integrity: sha512-ubWshlMk4bc8mkwWbg6vNvCeT7lGQojE3ijDh3QTR6Zr/R+GXxsGbyH4PExEPpiFmqPhYiVSVmHBjUcVc1JIrA==}
@@ -1495,17 +759,6 @@
       '@sveltejs/vite-plugin-svelte': ^6.0.0-next.0
       svelte: ^5.0.0
       vite: ^6.3.0 || ^7.0.0
-<<<<<<< HEAD
-    dependencies:
-      '@sveltejs/vite-plugin-svelte': 6.0.0(svelte@5.38.10)(vite@7.0.4)
-      debug: 4.4.3
-      svelte: 5.38.10
-      vite: 7.0.4(@types/node@24.3.3)
-    transitivePeerDependencies:
-      - supports-color
-    dev: true
-=======
->>>>>>> 3336540d
 
   '@sveltejs/vite-plugin-svelte@6.2.0':
     resolution: {integrity: sha512-nJsV36+o7rZUDlrnSduMNl11+RoDE1cKqOI0yUEBCcqFoAZOk47TwD3dPKS2WmRutke9StXnzsPBslY7prDM9w==}
@@ -1513,21 +766,6 @@
     peerDependencies:
       svelte: ^5.0.0
       vite: ^6.3.0 || ^7.0.0
-<<<<<<< HEAD
-    dependencies:
-      '@sveltejs/vite-plugin-svelte-inspector': 5.0.1(@sveltejs/vite-plugin-svelte@6.0.0)(svelte@5.38.10)(vite@7.0.4)
-      debug: 4.4.3
-      deepmerge: 4.3.1
-      kleur: 4.1.5
-      magic-string: 0.30.19
-      svelte: 5.38.10
-      vite: 7.0.4(@types/node@24.3.3)
-      vitefu: 1.1.1(vite@7.0.4)
-    transitivePeerDependencies:
-      - supports-color
-    dev: true
-=======
->>>>>>> 3336540d
 
   '@swc/helpers@0.5.17':
     resolution: {integrity: sha512-5IKx/Y13RsYd+sauPb2x+U/xZikHjolzfuDgTAl/Tdf3Q8rslRvC19NKDLgAJQ6wsqADk10ntlv08nPFw/gO/A==}
@@ -1621,15 +859,6 @@
     resolution: {integrity: sha512-0PmqLQ010N58SbMTJ7BVJ4I2xopiQn/5i6nlb4JmxzQf8zcS5+m2Cv6tqh+sfDwtIdjoEnOvwsGQ1hkUi8QEHQ==}
     peerDependencies:
       vite: ^5.2.0 || ^6 || ^7
-<<<<<<< HEAD
-    dependencies:
-      '@tailwindcss/node': 4.1.13
-      '@tailwindcss/oxide': 4.1.13
-      tailwindcss: 4.1.13
-      vite: 7.0.4(@types/node@24.3.3)
-    dev: true
-=======
->>>>>>> 3336540d
 
   '@types/cookie@0.6.0':
     resolution: {integrity: sha512-4Kh9a6B2bQciAhf7FSuMRRkUWecJgJu9nPnx3yzpsfXX/c50REIqpHY4C82bXP90qrLtXtkDxTZosYO3UpOwlA==}
@@ -1637,32 +866,20 @@
   '@types/estree@1.0.8':
     resolution: {integrity: sha512-dWHzHa2WqEXI/O1E9OjrocMTKJl2mSrEolh1Iomrv6U+JuNwaHXsXx9bLu5gG7BUWFIN0skIQJQ/L1rIex4X6w==}
 
-<<<<<<< HEAD
-  /@types/node@24.3.3:
+  '@types/node@24.3.3':
     resolution: {integrity: sha512-GKBNHjoNw3Kra1Qg5UXttsY5kiWMEfoHq2TmXb+b1rcm6N7B3wTrFYIf/oSZ1xNQ+hVVijgLkiDZh7jRRsh+Gw==}
-    dependencies:
-      undici-types: 7.10.0
-    dev: true
-
-  /@types/uuid@9.0.8:
+
+  '@types/uuid@9.0.8':
     resolution: {integrity: sha512-jg+97EGIcY9AGHJJRaaPVgetKDsrTgbRjQ5Msgjh/DQKEFl0DtyRr/VCOyD1T2R1MNeWPK/u7JoGhlDZnKBAfA==}
-    dev: false
-
-  /@types/wicg-file-system-access@2023.10.6:
+
+  '@types/wicg-file-system-access@2023.10.6':
     resolution: {integrity: sha512-YO/183gNRzZFSdKu+ikkD7ambAj4PhgjFAF2A/Mw/7wroSF6ne8r804RkpZzqrJ/F6DO2/IYlQF/ULOZ/bhKyA==}
-    dev: false
-
-  /abort-controller@3.0.0:
+
+  abort-controller@3.0.0:
     resolution: {integrity: sha512-h8lQ8tacZYnR3vNQTgibj+tODHI5/+l06Au2Pcriv/Gmet0eaj4TwWH41sO9wnHDiQsEj19q0drzdWdeAHtweg==}
     engines: {node: '>=6.5'}
-    dependencies:
-      event-target-shim: 5.0.1
-    dev: false
-
-  /acorn@8.15.0:
-=======
+
   acorn@8.15.0:
->>>>>>> 3336540d
     resolution: {integrity: sha512-NZyJarBfL7nWwIq+FDL6Zp/yHEhePMNnnJ0y3qfieCrmNvYct8uvtiV41UvlSe6apAfk0fY1FbWx+NwfmpvtTg==}
     engines: {node: '>=0.4.0'}
     hasBin: true
@@ -1677,77 +894,15 @@
     resolution: {integrity: sha512-COROpnaoap1E2F000S62r6A60uHZnmlvomhfyT2DlTcrY1OrBKn2UhH7qn5wTC9zMvD0AY7csdPSNwKP+7WiQw==}
     engines: {node: '>= 0.4'}
 
-<<<<<<< HEAD
-  /asynckit@0.4.0:
+  asynckit@0.4.0:
     resolution: {integrity: sha512-Oei9OH4tRh0YqU3GxhX79dM/mwVgvbZJaSNaRk+bshkj0S5cfHcgYakreBjrHwatXKbz+IoIdYLxrKim2MjW0Q==}
-    dev: false
-
-  /axobject-query@4.1.0:
-    resolution: {integrity: sha512-qIj0G9wZbMGNLjLmg1PT6v2mE9AH2zlnADJD/2tC6E00hgmhUOfEB6greHPAfLRSufHqROIUTkw6E+M3lH0PTQ==}
-    engines: {node: '>= 0.4'}
-    dev: true
-
-  /base64-js@1.5.1:
-    resolution: {integrity: sha512-AKpaYlHn8t4SVbOHCy+b5+KKgvR4vrsD8vbvrbiQJps7fKDTkjkDry6ji0rUJjC0kzbNePLwzxq8iypo41qeWA==}
-    dev: false
-
-  /binary-extensions@2.3.0:
-    resolution: {integrity: sha512-Ceh+7ox5qe7LJuLHoY0feh3pHuUDHAcRUeyL2VYghZwfpkNIy/+8Ocg0a3UuSoYzavmylwuLWQOf3hl0jjMMIw==}
-    engines: {node: '>=8'}
-    dev: true
-
-  /bowser@2.12.1:
-    resolution: {integrity: sha512-z4rE2Gxh7tvshQ4hluIT7XcFrgLIQaw9X3A+kTTRdovCz5PMukm/0QC/BKSYPj3omF5Qfypn9O/c5kgpmvYUCw==}
-    dev: false
-
-  /braces@3.0.3:
-    resolution: {integrity: sha512-yQbXgO/OSZVD2IsiLlro+7Hf6Q18EJrKSEsdoMzKePKXct3gvD8oLcOQdIzGupr5Fj+EDe8gO/lxc1BzfMpxvA==}
-    engines: {node: '>=8'}
-    dependencies:
-      fill-range: 7.1.1
-    dev: true
-
-  /buffer@6.0.3:
-    resolution: {integrity: sha512-FTiCpNxtwiZZHEZbcbTIcZjERVICn9yq/pDFkTl95/AxzD1naBctN7YO68riM/gLSDY7sdrMby8hofADYuuqOA==}
-    dependencies:
-      base64-js: 1.5.1
-      ieee754: 1.2.1
-    dev: false
-
-  /call-bind-apply-helpers@1.0.2:
-    resolution: {integrity: sha512-Sp1ablJ0ivDkSzjcaJdxEunN5/XvksFJ2sMBFfq6x0ryhQV/2b/KwFe21cMpmHtPOSij8K99/wSfoEuTObmuMQ==}
-    engines: {node: '>= 0.4'}
-    dependencies:
-      es-errors: 1.3.0
-      function-bind: 1.1.2
-    dev: false
-
-  /call-bound@1.0.4:
-    resolution: {integrity: sha512-+ys997U96po4Kx/ABpBCqhA9EuxJaQWDQg7295H4hBphv3IZg0boBKuwYpt4YXp6MZ5AmZQnU/tyMTlRpaSejg==}
-    engines: {node: '>= 0.4'}
-    dependencies:
-      call-bind-apply-helpers: 1.0.2
-      get-intrinsic: 1.3.0
-    dev: false
-
-  /chokidar@3.6.0:
-    resolution: {integrity: sha512-7VT13fmjotKpGipCW9JEQAusEPE+Ei8nl6/g4FBAmIm0GOOLMua9NDDo/DWp0ZAxCr3cPq5ZpBqmPAQgDda2Pw==}
-    engines: {node: '>= 8.10.0'}
-    dependencies:
-      anymatch: 3.1.3
-      braces: 3.0.3
-      glob-parent: 5.1.2
-      is-binary-path: 2.1.0
-      is-glob: 4.0.3
-      normalize-path: 3.0.0
-      readdirp: 3.6.0
-    optionalDependencies:
-      fsevents: 2.3.3
-    dev: true
-=======
+
   axobject-query@4.1.0:
     resolution: {integrity: sha512-qIj0G9wZbMGNLjLmg1PT6v2mE9AH2zlnADJD/2tC6E00hgmhUOfEB6greHPAfLRSufHqROIUTkw6E+M3lH0PTQ==}
     engines: {node: '>= 0.4'}
+
+  base64-js@1.5.1:
+    resolution: {integrity: sha512-AKpaYlHn8t4SVbOHCy+b5+KKgvR4vrsD8vbvrbiQJps7fKDTkjkDry6ji0rUJjC0kzbNePLwzxq8iypo41qeWA==}
 
   bits-ui@2.9.8:
     resolution: {integrity: sha512-oVAqdhLSuGIgEiT0yu3ShSI7AxncCxX26Gv6Lul94BuKHV2uzHoKfIodtnMQSq+udJ54svuCIRqA58whsv7vaA==}
@@ -1756,10 +911,23 @@
       '@internationalized/date': ^3.8.1
       svelte: ^5.33.0
 
+  bowser@2.12.1:
+    resolution: {integrity: sha512-z4rE2Gxh7tvshQ4hluIT7XcFrgLIQaw9X3A+kTTRdovCz5PMukm/0QC/BKSYPj3omF5Qfypn9O/c5kgpmvYUCw==}
+
+  buffer@6.0.3:
+    resolution: {integrity: sha512-FTiCpNxtwiZZHEZbcbTIcZjERVICn9yq/pDFkTl95/AxzD1naBctN7YO68riM/gLSDY7sdrMby8hofADYuuqOA==}
+
+  call-bind-apply-helpers@1.0.2:
+    resolution: {integrity: sha512-Sp1ablJ0ivDkSzjcaJdxEunN5/XvksFJ2sMBFfq6x0ryhQV/2b/KwFe21cMpmHtPOSij8K99/wSfoEuTObmuMQ==}
+    engines: {node: '>= 0.4'}
+
+  call-bound@1.0.4:
+    resolution: {integrity: sha512-+ys997U96po4Kx/ABpBCqhA9EuxJaQWDQg7295H4hBphv3IZg0boBKuwYpt4YXp6MZ5AmZQnU/tyMTlRpaSejg==}
+    engines: {node: '>= 0.4'}
+
   chokidar@4.0.3:
     resolution: {integrity: sha512-Qgzu8kfBvo+cA4962jnP1KkS6Dop5NS6g7R5LFYJr4b8Ub94PPQXUksCw9PvXoeXPRRddRNC5C1JQUR2SMGtnA==}
     engines: {node: '>= 14.16.0'}
->>>>>>> 3336540d
 
   chownr@3.0.0:
     resolution: {integrity: sha512-+IxzY9BZOQd/XuYPRmrvEVjF/nqj5kgT4kEq7VofrDoM1MxoRjEWkrCC3EtLi59TVawxTAn+orJwFQcrqEN1+g==}
@@ -1769,47 +937,18 @@
     resolution: {integrity: sha512-eYm0QWBtUrBWZWG0d386OGAw16Z995PiOVo2B7bjWSbHedGl5e0ZWaq65kOGgUSNesEIDkB9ISbTg/JK9dhCZA==}
     engines: {node: '>=6'}
 
-<<<<<<< HEAD
-  /cohere-ai@7.19.0:
+  cohere-ai@7.19.0:
     resolution: {integrity: sha512-TV8tYFUBB38GvcFHmS165+OAYmpMm8cqDk44LianFNxJMjUWbJf91hEs69PIDl8ghvI4r098GjolUlsiO1uR1A==}
-    dependencies:
-      '@aws-sdk/client-sagemaker': 3.888.0
-      '@aws-sdk/credential-providers': 3.888.0
-      '@smithy/protocol-http': 5.2.1
-      '@smithy/signature-v4': 5.2.1
-      convict: 6.2.4
-      form-data: 4.0.4
-      form-data-encoder: 4.1.0
-      formdata-node: 6.0.3
-      js-base64: 3.7.7
-      node-fetch: 2.7.0
-      qs: 6.14.0
-      readable-stream: 4.7.0
-      url-join: 4.0.1
-    transitivePeerDependencies:
-      - aws-crt
-      - encoding
-    dev: false
-
-  /combined-stream@1.0.8:
+
+  combined-stream@1.0.8:
     resolution: {integrity: sha512-FQN4MRfuJeHf7cBbBMJFXhKSDq+2kAArBlmRBvcvFE5BB1HZKXtSFASDhdlz9zOYwxh8lDdnvmMOe/+5cdoEdg==}
     engines: {node: '>= 0.8'}
-    dependencies:
-      delayed-stream: 1.0.0
-    dev: false
-
-  /convict@6.2.4:
+
+  convict@6.2.4:
     resolution: {integrity: sha512-qN60BAwdMVdofckX7AlohVJ2x9UvjTNoKVXCL2LxFk1l7757EJqf1nySdMkPQer0bt8kQ5lQiyZ9/2NvrFBuwQ==}
     engines: {node: '>=6'}
-    dependencies:
-      lodash.clonedeep: 4.5.0
-      yargs-parser: 20.2.9
-    dev: false
-
-  /cookie@0.6.0:
-=======
+
   cookie@0.6.0:
->>>>>>> 3336540d
     resolution: {integrity: sha512-U71cyTamuh1CRNCfpGY6to28lxvNwPG4Guz/EVjgf3Jmzv0vlDp1atT9eS5dDjMYHucpHbWns6Lwf3BKz6svdw==}
     engines: {node: '>= 0.6'}
 
@@ -1826,71 +965,42 @@
     resolution: {integrity: sha512-3sUqbMEc77XqpdNO7FRyRog+eW3ph+GYCbj+rK+uYyRMuwsVy0rMiVtPn+QJlKFvWP/1PYpapqYn0Me2knFn+A==}
     engines: {node: '>=0.10.0'}
 
-<<<<<<< HEAD
-  /delayed-stream@1.0.0:
+  delayed-stream@1.0.0:
     resolution: {integrity: sha512-ZySD7Nf91aLB0RxL4KGrKHBXl7Eds1DAmEdcoVawXnLD7SDhpNgtuII2aAkg7a7QS41jxPSZ17p4VdGnMHk3MQ==}
     engines: {node: '>=0.4.0'}
-    dev: false
-
-  /detect-libc@2.0.4:
-=======
+
   detect-libc@2.0.4:
->>>>>>> 3336540d
     resolution: {integrity: sha512-3UDv+G9CsCKO1WKMGw9fwq/SWJYbI0c5Y7LU1AXYoDdbhE2AHQ6N6Nb34sG8Fj7T5APy8qXDCKuuIHd1BR0tVA==}
     engines: {node: '>=8'}
 
   devalue@5.3.2:
     resolution: {integrity: sha512-UDsjUbpQn9kvm68slnrs+mfxwFkIflOhkanmyabZ8zOYk8SMEIbJ3TK+88g70hSIeytu4y18f0z/hYHMTrXIWw==}
 
-<<<<<<< HEAD
-  /dunder-proto@1.0.1:
+  dunder-proto@1.0.1:
     resolution: {integrity: sha512-KIN/nDJBQRcXw0MLVhZE9iQHmG68qAVIBg9CqmUYjmQIhgij9U5MFvrqkUL5FbtyyzZuOeOt0zdeRe4UY7ct+A==}
     engines: {node: '>= 0.4'}
-    dependencies:
-      call-bind-apply-helpers: 1.0.2
-      es-errors: 1.3.0
-      gopd: 1.2.0
-    dev: false
-
-  /enhanced-resolve@5.18.3:
-=======
+
   enhanced-resolve@5.18.3:
->>>>>>> 3336540d
     resolution: {integrity: sha512-d4lC8xfavMeBjzGr2vECC3fsGXziXZQyJxD868h2M/mBI3PwAuODxAkLkq5HYuvrPYcUtiLzsTo8U3PgX3Ocww==}
     engines: {node: '>=10.13.0'}
 
-<<<<<<< HEAD
-  /es-define-property@1.0.1:
+  es-define-property@1.0.1:
     resolution: {integrity: sha512-e3nRfgfUZ4rNGL232gUgX06QNyyez04KdjFrF+LTRoOXmrOgFKDg4BCdsjW8EnT69eqdYGmRpJwiPVYNrCaW3g==}
     engines: {node: '>= 0.4'}
-    dev: false
-
-  /es-errors@1.3.0:
+
+  es-errors@1.3.0:
     resolution: {integrity: sha512-Zf5H2Kxt2xjTvbJvP2ZWLEICxA6j+hAmMzIlypy4xcBg1vKVnx89Wy0GbS+kf5cwCVFFzdCFh2XSCFNULS6csw==}
     engines: {node: '>= 0.4'}
-    dev: false
-
-  /es-object-atoms@1.1.1:
+
+  es-object-atoms@1.1.1:
     resolution: {integrity: sha512-FGgH2h8zKNim9ljj7dankFPcICIK9Cp5bm+c2gQSYePhpaG5+esrLODihIorn+Pe6FGJzWhXQotPv73jTaldXA==}
     engines: {node: '>= 0.4'}
-    dependencies:
-      es-errors: 1.3.0
-    dev: false
-
-  /es-set-tostringtag@2.1.0:
+
+  es-set-tostringtag@2.1.0:
     resolution: {integrity: sha512-j6vWzfrGVfyXxge+O0x5sh6cvxAog0a/4Rdd2K36zCMV5eJ+/+tOAngRO8cODMNWbVRdVlmGZQL2YS3yR8bIUA==}
     engines: {node: '>= 0.4'}
-    dependencies:
-      es-errors: 1.3.0
-      get-intrinsic: 1.3.0
-      has-tostringtag: 1.0.2
-      hasown: 2.0.2
-    dev: false
-
-  /esbuild@0.25.9:
-=======
+
   esbuild@0.25.9:
->>>>>>> 3336540d
     resolution: {integrity: sha512-CRbODhYyQx3qp7ZEwzxOk4JBqmD/seJrzPa/cGjY1VtIn5E09Oi9/dB4JwctnfZ8Q8iT7rioVv5k/FNT/uf54g==}
     engines: {node: '>=18'}
     hasBin: true
@@ -1901,36 +1011,23 @@
   esrap@2.1.0:
     resolution: {integrity: sha512-yzmPNpl7TBbMRC5Lj2JlJZNPml0tzqoqP5B1JXycNUwtqma9AKCO0M2wHrdgsHcy1WRW7S9rJknAMtByg3usgA==}
 
-<<<<<<< HEAD
-  /event-target-shim@5.0.1:
+  event-target-shim@5.0.1:
     resolution: {integrity: sha512-i/2XbnSz/uxRCU6+NdVJgKWDTM427+MqYbkQzD321DuCQJUqOuJKIA0IM2+W2xtYHdKOmZ4dR6fExsd4SXL+WQ==}
     engines: {node: '>=6'}
-    dev: false
-
-  /events@3.3.0:
+
+  events@3.3.0:
     resolution: {integrity: sha512-mQw+2fkQbALzQ7V0MY0IqdnXNOeTtP4r0lN9z7AAawCXgqea7bDii20AYrIBrFd/Hx0M2Ocz6S111CaFkUcb0Q==}
     engines: {node: '>=0.8.x'}
-    dev: false
-
-  /eventsource-parser@3.0.6:
-=======
+
   eventsource-parser@3.0.6:
->>>>>>> 3336540d
     resolution: {integrity: sha512-Vo1ab+QXPzZ4tCa8SwIHJFaSzy4R6SHf7BY79rFBDf0idraZWAkYrDjDj8uWaSm3S2TK+hJ7/t1CEmZ7jXw+pg==}
     engines: {node: '>=18.0.0'}
 
-<<<<<<< HEAD
-  /fast-xml-parser@5.2.5:
+  fast-xml-parser@5.2.5:
     resolution: {integrity: sha512-pfX9uG9Ki0yekDHx2SiuRIyFdyAr1kMIMitPvb0YBo8SUfKvia7w7FIyd/l6av85pFYRhZscS75MwMnbvY+hcQ==}
     hasBin: true
-    dependencies:
-      strnum: 2.1.1
-    dev: false
-
-  /fdir@6.5.0(picomatch@4.0.3):
-=======
+
   fdir@6.5.0:
->>>>>>> 3336540d
     resolution: {integrity: sha512-tIbYtZbucOs0BRGqPJkshJUYdL+SDH7dVM8gjy+ERp3WAUjLEFJE+02kanyHtwjWOnwrKYBiwAmM0p4kLJAnXg==}
     engines: {node: '>=12.0.0'}
     peerDependencies:
@@ -1938,158 +1035,63 @@
     peerDependenciesMeta:
       picomatch:
         optional: true
-<<<<<<< HEAD
-    dependencies:
-      picomatch: 4.0.3
-    dev: true
-
-  /fetch-blob@3.2.0:
+
+  fetch-blob@3.2.0:
     resolution: {integrity: sha512-7yAQpD2UMJzLi1Dqv7qFYnPbaPx7ZfFK6PiIxQ4PfkGPyNyl2Ugx+a/umUonmKqjhM4DnfbMvdX6otXq83soQQ==}
     engines: {node: ^12.20 || >= 14.13}
-    dependencies:
-      node-domexception: 1.0.0
-      web-streams-polyfill: 3.3.3
-    dev: false
-    optional: true
-
-  /fill-range@7.1.1:
-    resolution: {integrity: sha512-YsGpe3WHLK8ZYi4tWDg2Jy3ebRz2rXowDxnld4bkQB00cc/1Zw9AWnC0i9ztDJitivtQvaI9KaLyKrc+hBW0yg==}
-    engines: {node: '>=8'}
-    dependencies:
-      to-regex-range: 5.0.1
-    dev: true
-
-  /form-data-encoder@4.1.0:
+
+  form-data-encoder@4.1.0:
     resolution: {integrity: sha512-G6NsmEW15s0Uw9XnCg+33H3ViYRyiM0hMrMhhqQOR8NFc5GhYrI+6I3u7OTw7b91J2g8rtvMBZJDbcGb2YUniw==}
     engines: {node: '>= 18'}
-    dev: false
-
-  /form-data@4.0.4:
+
+  form-data@4.0.4:
     resolution: {integrity: sha512-KrGhL9Q4zjj0kiUt5OO4Mr/A/jlI2jDYs5eHBpYHPcBEVSiipAvn2Ko2HnPe20rmcuuvMHNdZFp+4IlGTMF0Ow==}
     engines: {node: '>= 6'}
-    dependencies:
-      asynckit: 0.4.0
-      combined-stream: 1.0.8
-      es-set-tostringtag: 2.1.0
-      hasown: 2.0.2
-      mime-types: 2.1.35
-    dev: false
-
-  /formdata-node@6.0.3:
+
+  formdata-node@6.0.3:
     resolution: {integrity: sha512-8e1++BCiTzUno9v5IZ2J6bv4RU+3UKDmqWUQD0MIMVCd9AdhWkO1gw57oo1mNEX1dMq2EGI+FbWz4B92pscSQg==}
     engines: {node: '>= 18'}
-    dev: false
-
-  /fsevents@2.3.3:
-    resolution: {integrity: sha512-5xoDfX+fL7faATnagmWPpbFtwh/R77WmMMqqHGS65C3vvB0YHrgF+B1YmZ3441tMj5n63k0212XNoJwzlhffQw==}
-    engines: {node: ^8.16.0 || ^10.6.0 || >=11.0.0}
-    os: [darwin]
-    dev: true
-    optional: true
-
-  /function-bind@1.1.2:
-    resolution: {integrity: sha512-7XHNxH7qX9xG5mIwxkhumTox/MIRNcOgDrxWsMt2pAr23WHp6MrRlN7FBSFpCpr+oVO0F744iUgR82nJMfG2SA==}
-    dev: false
-
-  /get-intrinsic@1.3.0:
-    resolution: {integrity: sha512-9fSjSaos/fRIVIp+xSJlE6lfwhES7LNtKaCBIamHsjr2na1BiABJPo0mOjjz8GJDURarmCPGqaiVg5mfjb98CQ==}
-    engines: {node: '>= 0.4'}
-    dependencies:
-      call-bind-apply-helpers: 1.0.2
-      es-define-property: 1.0.1
-      es-errors: 1.3.0
-      es-object-atoms: 1.1.1
-      function-bind: 1.1.2
-      get-proto: 1.0.1
-      gopd: 1.2.0
-      has-symbols: 1.1.0
-      hasown: 2.0.2
-      math-intrinsics: 1.1.0
-    dev: false
-
-  /get-proto@1.0.1:
-    resolution: {integrity: sha512-sTSfBjoXBp89JvIKIefqw7U2CCebsc74kiY6awiGogKtoSGbgjYE/G/+l9sF3MWFPNc9IcoOC4ODfKHfxFmp0g==}
-    engines: {node: '>= 0.4'}
-    dependencies:
-      dunder-proto: 1.0.1
-      es-object-atoms: 1.1.1
-    dev: false
-
-  /glob-parent@5.1.2:
-    resolution: {integrity: sha512-AOIgSQCepiJYwP3ARnGx+5VnTu2HBYdzbGP45eLw1vr3zB3vZLeyed1sC9hnbcOc9/SrMyM5RPQrkGz4aS9Zow==}
-    engines: {node: '>= 6'}
-    dependencies:
-      is-glob: 4.0.3
-    dev: true
-
-  /gopd@1.2.0:
-    resolution: {integrity: sha512-ZUKRh6/kUFoAiTAtTYPZJ3hw9wNxx+BIBOijnlG9PnrJsCcSjs1wyyD6vJpaYtgnzDrKYRSqf3OO6Rfa93xsRg==}
-    engines: {node: '>= 0.4'}
-    dev: false
-
-  /graceful-fs@4.2.11:
-    resolution: {integrity: sha512-RbJ5/jmFcNNCcDV5o9eTnBLJ/HszWV0P73bc+Ff4nS/rJj+YaS6IGyiOL0VoBYX+l1Wrl3k63h/KrH+nhJ0XvQ==}
-    dev: true
-
-  /has-symbols@1.1.0:
-    resolution: {integrity: sha512-1cDNdwJ2Jaohmb3sg4OmKaMBwuC48sYni5HUw2DvsC8LjGTLK9h+eb1X6RyuOHe4hT0ULCW68iomhjUoKUqlPQ==}
-    engines: {node: '>= 0.4'}
-    dev: false
-
-  /has-tostringtag@1.0.2:
-    resolution: {integrity: sha512-NqADB8VjPFLM2V0VvHUewwwsw0ZWBaIdgo+ieHtK3hasLz4qeCRjYcqfB6AQrBggRKppKF8L52/VqdVsO47Dlw==}
-    engines: {node: '>= 0.4'}
-    dependencies:
-      has-symbols: 1.1.0
-    dev: false
-
-  /hasown@2.0.2:
-    resolution: {integrity: sha512-0hJU9SCPvmMzIBdZFqNPXWa6dqh7WdH0cII9y+CyS8rG3nL48Bclra9HmKhVVUHyPWNH5Y7xDwAB7bfgSjkUMQ==}
-    engines: {node: '>= 0.4'}
-    dependencies:
-      function-bind: 1.1.2
-    dev: false
-
-  /idb-keyval@6.2.2:
-    resolution: {integrity: sha512-yjD9nARJ/jb1g+CvD0tlhUHOrJ9Sy0P8T9MF3YaLlHnSRpwPfpTX0XIvpmw3gAJUmEu3FiICLBDPXVwyEvrleg==}
-    dev: false
-
-  /ieee754@1.2.1:
-    resolution: {integrity: sha512-dcyqhDvX1C46lXZcVqCpK+FtMRQVdIMN6/Df5js2zouUsqG7I6sFxitIC+7KYK29KdXOLHdu9zL4sFnoVQnqaA==}
-    dev: false
-
-  /import-meta-resolve@4.2.0:
-    resolution: {integrity: sha512-Iqv2fzaTQN28s/FwZAoFq0ZSs/7hMAHJVX+w8PZl3cY19Pxk6jFFalxQoIfW2826i/fDLXv8IiEZRIT0lDuWcg==}
-    dev: true
-
-  /is-binary-path@2.1.0:
-    resolution: {integrity: sha512-ZMERYes6pDydyuGidse7OsHxtbI7WVeUEozgR/g7rd0xUimYNlvZRE/K2MgZTjWy725IfelLeVcEM97mmtRGXw==}
-    engines: {node: '>=8'}
-    dependencies:
-      binary-extensions: 2.3.0
-    dev: true
-
-  /is-extglob@2.1.1:
-    resolution: {integrity: sha512-SbKbANkN603Vi4jEZv49LeVJMn4yGwsbzZworEoyEiutsN3nJYdbO36zfhGJ6QEDpOZIFkDtnq5JRxmvl3jsoQ==}
-    engines: {node: '>=0.10.0'}
-    dev: true
-
-  /is-glob@4.0.3:
-    resolution: {integrity: sha512-xelSayHH36ZgE7ZWhli7pW34hNbNl8Ojv5KVmkJD4hBdD3th8Tfk9vYasLM+mXWOZhFkgZfxhLSnrwRr4elSSg==}
-    engines: {node: '>=0.10.0'}
-    dependencies:
-      is-extglob: 2.1.1
-    dev: true
-=======
 
   fsevents@2.3.3:
     resolution: {integrity: sha512-5xoDfX+fL7faATnagmWPpbFtwh/R77WmMMqqHGS65C3vvB0YHrgF+B1YmZ3441tMj5n63k0212XNoJwzlhffQw==}
     engines: {node: ^8.16.0 || ^10.6.0 || >=11.0.0}
     os: [darwin]
 
+  function-bind@1.1.2:
+    resolution: {integrity: sha512-7XHNxH7qX9xG5mIwxkhumTox/MIRNcOgDrxWsMt2pAr23WHp6MrRlN7FBSFpCpr+oVO0F744iUgR82nJMfG2SA==}
+
+  get-intrinsic@1.3.0:
+    resolution: {integrity: sha512-9fSjSaos/fRIVIp+xSJlE6lfwhES7LNtKaCBIamHsjr2na1BiABJPo0mOjjz8GJDURarmCPGqaiVg5mfjb98CQ==}
+    engines: {node: '>= 0.4'}
+
+  get-proto@1.0.1:
+    resolution: {integrity: sha512-sTSfBjoXBp89JvIKIefqw7U2CCebsc74kiY6awiGogKtoSGbgjYE/G/+l9sF3MWFPNc9IcoOC4ODfKHfxFmp0g==}
+    engines: {node: '>= 0.4'}
+
+  gopd@1.2.0:
+    resolution: {integrity: sha512-ZUKRh6/kUFoAiTAtTYPZJ3hw9wNxx+BIBOijnlG9PnrJsCcSjs1wyyD6vJpaYtgnzDrKYRSqf3OO6Rfa93xsRg==}
+    engines: {node: '>= 0.4'}
+
   graceful-fs@4.2.11:
     resolution: {integrity: sha512-RbJ5/jmFcNNCcDV5o9eTnBLJ/HszWV0P73bc+Ff4nS/rJj+YaS6IGyiOL0VoBYX+l1Wrl3k63h/KrH+nhJ0XvQ==}
->>>>>>> 3336540d
+
+  has-symbols@1.1.0:
+    resolution: {integrity: sha512-1cDNdwJ2Jaohmb3sg4OmKaMBwuC48sYni5HUw2DvsC8LjGTLK9h+eb1X6RyuOHe4hT0ULCW68iomhjUoKUqlPQ==}
+    engines: {node: '>= 0.4'}
+
+  has-tostringtag@1.0.2:
+    resolution: {integrity: sha512-NqADB8VjPFLM2V0VvHUewwwsw0ZWBaIdgo+ieHtK3hasLz4qeCRjYcqfB6AQrBggRKppKF8L52/VqdVsO47Dlw==}
+    engines: {node: '>= 0.4'}
+
+  hasown@2.0.2:
+    resolution: {integrity: sha512-0hJU9SCPvmMzIBdZFqNPXWa6dqh7WdH0cII9y+CyS8rG3nL48Bclra9HmKhVVUHyPWNH5Y7xDwAB7bfgSjkUMQ==}
+    engines: {node: '>= 0.4'}
+
+  idb-keyval@6.2.2:
+    resolution: {integrity: sha512-yjD9nARJ/jb1g+CvD0tlhUHOrJ9Sy0P8T9MF3YaLlHnSRpwPfpTX0XIvpmw3gAJUmEu3FiICLBDPXVwyEvrleg==}
+
+  ieee754@1.2.1:
+    resolution: {integrity: sha512-dcyqhDvX1C46lXZcVqCpK+FtMRQVdIMN6/Df5js2zouUsqG7I6sFxitIC+7KYK29KdXOLHdu9zL4sFnoVQnqaA==}
 
   inline-style-parser@0.2.4:
     resolution: {integrity: sha512-0aO8FkhNZlj/ZIbNi7Lxxr12obT7cL1moPfE4tg1LkX7LlLfC6DeX4l2ZEud1ukP9jNQyNnfzQVqwbwmAATY4Q==}
@@ -2101,15 +1103,10 @@
     resolution: {integrity: sha512-twQoecYPiVA5K/h6SxtORw/Bs3ar+mLUtoPSc7iMXzQzK8d7eJ/R09wmTwAjiamETn1cXYPGfNnu7DMoHgu12w==}
     hasBin: true
 
-<<<<<<< HEAD
-  /js-base64@3.7.7:
+  js-base64@3.7.7:
     resolution: {integrity: sha512-7rCnleh0z2CkXhH67J8K1Ytz0b2Y+yxTPL+/KOJoa20hfnVQ/3/T6W/KflYI4bRHRagNeXeU2bkNGI3v1oS/lw==}
-    dev: false
-
-  /json-schema@0.4.0:
-=======
+
   json-schema@0.4.0:
->>>>>>> 3336540d
     resolution: {integrity: sha512-es94M3nTIfsEPisRafak+HDLfHXnKBhV3vU5eqPcS3flIWqcxJWgXHXiey3YrpaNsanY5ei1VoYEbOzijuq9BA==}
 
   kleur@4.1.5:
@@ -2183,39 +1180,25 @@
   locate-character@3.0.0:
     resolution: {integrity: sha512-SW13ws7BjaeJ6p7Q6CO2nchbYEc3X3J6WrmTTDto7yMPqVSZTUyY5Tjbid+Ab8gLnATtygYtiDIJGQRRn2ZOiA==}
 
-<<<<<<< HEAD
-  /lodash.clonedeep@4.5.0:
+  lodash.clonedeep@4.5.0:
     resolution: {integrity: sha512-H5ZhCF25riFd9uB5UCkVKo61m3S/xZk1x4wA6yp/L3RFP6Z/eHH1ymQcGLo7J3GMPfm0V/7m1tryHuGVxpqEBQ==}
-    dev: false
-
-  /magic-string@0.30.19:
-=======
+
   magic-string@0.30.19:
->>>>>>> 3336540d
     resolution: {integrity: sha512-2N21sPY9Ws53PZvsEpVtNuSW+ScYbQdp4b9qUaL+9QkHUrGFKo56Lg9Emg5s9V/qrtNBmiR01sYhUOwu3H+VOw==}
 
-<<<<<<< HEAD
-  /math-intrinsics@1.1.0:
+  math-intrinsics@1.1.0:
     resolution: {integrity: sha512-/IXtbwEk5HTPyEwyKX6hGkYXxM9nbj64B+ilVJnC/R6B0pH5G4V3b0pVbL7DBj4tkhBAppbQUlf6F6Xl9LHu1g==}
     engines: {node: '>= 0.4'}
-    dev: false
-
-  /mime-db@1.52.0:
+
+  mime-db@1.52.0:
     resolution: {integrity: sha512-sPU4uV7dYlvtWJxwwxHD0PuihVNiE7TyAbQ5SWxDCB9mUYvOgroQOwYQQOKPJ8CIbE+1ETVlOoK1UC2nU3gYvg==}
     engines: {node: '>= 0.6'}
-    dev: false
-
-  /mime-types@2.1.35:
+
+  mime-types@2.1.35:
     resolution: {integrity: sha512-ZDY+bPm5zTTF+YpCrAU9nK0UgICYPT0QtT1NZWFv4s++TNkcgVaT0g6+4R2uI4MjQjzysHB1zxuWL50hzaeXiw==}
     engines: {node: '>= 0.6'}
-    dependencies:
-      mime-db: 1.52.0
-    dev: false
-
-  /minipass@7.1.2:
-=======
+
   minipass@7.1.2:
->>>>>>> 3336540d
     resolution: {integrity: sha512-qOOzS1cBTWYF4BH8fVePDBOO9iptMnGUEZwNc/cMWnTV2nVLZ7VoNWEPHkYczZA0pdoA7dl6e7FL659nX9S2aw==}
     engines: {node: '>=16 || 14 >=14.17'}
 
@@ -2243,24 +1226,17 @@
     resolution: {integrity: sha512-N8SpfPUnUp1bK+PMYW8qSWdl9U+wwNWI4QKxOYDy9JAro3WMX7p2OeVRF9v+347pnakNevPmiHhNmZ2HbFA76w==}
     engines: {node: ^10 || ^12 || ^13.7 || ^14 || >=15.0.1}
     hasBin: true
-<<<<<<< HEAD
-    dev: true
-
-  /native-file-system-adapter@3.0.1:
+
+  native-file-system-adapter@3.0.1:
     resolution: {integrity: sha512-ocuhsYk2SY0906LPc3QIMW+rCV3MdhqGiy7wV5Bf0e8/5TsMjDdyIwhNiVPiKxzTJLDrLT6h8BoV9ERfJscKhw==}
     engines: {node: '>=14.8.0'}
-    optionalDependencies:
-      fetch-blob: 3.2.0
-    dev: false
-
-  /node-domexception@1.0.0:
+
+  node-domexception@1.0.0:
     resolution: {integrity: sha512-/jKZoMpw0F8GRwl4/eLROPA3cfcXtLApP0QzLmUT/HuPCZWyB7IY9ZrMeKw2O/nFIqPQB3PVM9aYm0F312AXDQ==}
     engines: {node: '>=10.5.0'}
     deprecated: Use your platform's native DOMException instead
-    dev: false
-    optional: true
-
-  /node-fetch@2.7.0:
+
+  node-fetch@2.7.0:
     resolution: {integrity: sha512-c4FRfUm/dbcWZ7U+1Wq0AwCyFL+3nt2bEw05wfxSz+DWpWsitgmSgYmy2dQdWyKC1694ELPqMs/YzUSNozLt8A==}
     engines: {node: 4.x || >=6.0.0}
     peerDependencies:
@@ -2268,25 +1244,12 @@
     peerDependenciesMeta:
       encoding:
         optional: true
-    dependencies:
-      whatwg-url: 5.0.0
-    dev: false
-
-  /normalize-path@3.0.0:
-    resolution: {integrity: sha512-6eZs5Ls3WtCisHWp9S2GUy8dqkpGi4BVSz3GaqiE6ezub0512ESztXUwUB6C6IKbQkY2Pnb/mD4WYojCRwcwLA==}
-    engines: {node: '>=0.10.0'}
-    dev: true
-
-  /object-inspect@1.13.4:
+
+  object-inspect@1.13.4:
     resolution: {integrity: sha512-W67iLl4J2EXEGTbfeHCffrjDfitvLANg0UlX3wFUUSTx92KXRFegMHUVgSqE+wvhAbi4WqjGg9czysTV2Epbew==}
     engines: {node: '>= 0.4'}
-    dev: false
-
-  /picocolors@1.1.1:
-=======
 
   picocolors@1.1.1:
->>>>>>> 3336540d
     resolution: {integrity: sha512-xceH2snhtb5M9liqDsmEw56le376mTZkEX/jEb/RxNFyegNul7eNslCXP9FDj/Lcu0X8KEyMceP2ntpaHrDEVA==}
 
   picomatch@4.0.3:
@@ -2308,41 +1271,21 @@
     engines: {node: '>=14'}
     hasBin: true
 
-<<<<<<< HEAD
-  /process@0.11.10:
+  process@0.11.10:
     resolution: {integrity: sha512-cdGef/drWFoydD1JsMzuFf8100nZl+GT+yacc2bEced5f9Rjk4z+WtFUTBu9PhOi9j/jfmBPu0mMEY4wIdAF8A==}
     engines: {node: '>= 0.6.0'}
-    dev: false
-
-  /qs@6.14.0:
+
+  qs@6.14.0:
     resolution: {integrity: sha512-YWWTjgABSKcvs/nWBi9PycY/JiPJqOD4JA6o9Sej2AtvSGarXxKC3OQSk4pAarbdQlKAh5D4FCQkJNkW+GAn3w==}
     engines: {node: '>=0.6'}
-    dependencies:
-      side-channel: 1.1.0
-    dev: false
-
-  /readable-stream@4.7.0:
+
+  readable-stream@4.7.0:
     resolution: {integrity: sha512-oIGGmcpTLwPga8Bn6/Z75SVaH1z5dUut2ibSyAMVhmUggWpmDn2dapB0n7f8nwaSiRtepAsfJyfXIO5DCVAODg==}
     engines: {node: ^12.22.0 || ^14.17.0 || >=16.0.0}
-    dependencies:
-      abort-controller: 3.0.0
-      buffer: 6.0.3
-      events: 3.3.0
-      process: 0.11.10
-      string_decoder: 1.3.0
-    dev: false
-
-  /readdirp@3.6.0:
-    resolution: {integrity: sha512-hOS089on8RduqdbhvQ5Z37A0ESjsqz6qnRcffsMU3495FuTdqSm+7bhJ29JvIOsBDEEnan5DPu9t3To9VRlMzA==}
-    engines: {node: '>=8.10.0'}
-    dependencies:
-      picomatch: 2.3.1
-    dev: true
-=======
+
   readdirp@4.1.2:
     resolution: {integrity: sha512-GDhwkLfywWL2s6vEjyhri+eXmfH6j1L7JE27WhqLeYzoh/A3DBaYGEj2H/HFZCn/kMfim73FXxEJTw06WtxQwg==}
     engines: {node: '>= 14.18.0'}
->>>>>>> 3336540d
 
   rollup@4.50.1:
     resolution: {integrity: sha512-78E9voJHwnXQMiQdiqswVLZwJIzdBKJ1GdI5Zx6XwoFKUIk09/sSrr+05QFzvYb8q6Y9pPV45zzDuYa3907TZA==}
@@ -2358,62 +1301,29 @@
     resolution: {integrity: sha512-xal3CZX1Xlo/k4ApwCFrHVACi9fBqJ7V+mwhBsuf/1IOKbBy098Fex+Wa/5QMubw09pSZ/u8EY8PWgevJsXp1A==}
     engines: {node: '>=6'}
 
-<<<<<<< HEAD
-  /safe-buffer@5.2.1:
+  safe-buffer@5.2.1:
     resolution: {integrity: sha512-rp3So07KcdmmKbGvgaNxQSJr7bGVSVk5S9Eq1F+ppbRo70+YeaDxkw5Dd8NPN+GD6bjnYm2VuPuCXmpuYvmCXQ==}
-    dev: false
-
-  /set-cookie-parser@2.7.1:
-=======
+
   set-cookie-parser@2.7.1:
->>>>>>> 3336540d
     resolution: {integrity: sha512-IOc8uWeOZgnb3ptbCURJWNjWUPcO3ZnTTdzsurqERrP6nPyv+paC55vJM0LpOlT2ne+Ix+9+CRG1MNLlyZ4GjQ==}
 
-<<<<<<< HEAD
-  /side-channel-list@1.0.0:
+  side-channel-list@1.0.0:
     resolution: {integrity: sha512-FCLHtRD/gnpCiCHEiJLOwdmFP+wzCmDEkc9y7NsYxeF4u7Btsn1ZuwgwJGxImImHicJArLP4R0yX4c2KCrMrTA==}
     engines: {node: '>= 0.4'}
-    dependencies:
-      es-errors: 1.3.0
-      object-inspect: 1.13.4
-    dev: false
-
-  /side-channel-map@1.0.1:
+
+  side-channel-map@1.0.1:
     resolution: {integrity: sha512-VCjCNfgMsby3tTdo02nbjtM/ewra6jPHmpThenkTYh8pG9ucZ/1P8So4u4FGBek/BjpOVsDCMoLA/iuBKIFXRA==}
     engines: {node: '>= 0.4'}
-    dependencies:
-      call-bound: 1.0.4
-      es-errors: 1.3.0
-      get-intrinsic: 1.3.0
-      object-inspect: 1.13.4
-    dev: false
-
-  /side-channel-weakmap@1.0.2:
+
+  side-channel-weakmap@1.0.2:
     resolution: {integrity: sha512-WPS/HvHQTYnHisLo9McqBHOJk2FkHO/tlpvldyrnem4aeQp4hai3gythswg6p01oSoTl58rcpiFAjF2br2Ak2A==}
     engines: {node: '>= 0.4'}
-    dependencies:
-      call-bound: 1.0.4
-      es-errors: 1.3.0
-      get-intrinsic: 1.3.0
-      object-inspect: 1.13.4
-      side-channel-map: 1.0.1
-    dev: false
-
-  /side-channel@1.1.0:
+
+  side-channel@1.1.0:
     resolution: {integrity: sha512-ZX99e6tRweoUXqR+VBrslhda51Nh5MTQwou5tnUDgbtyM0dBgmhEDtWGP/xbKn6hqfPRHujUNwz5fy/wbbhnpw==}
     engines: {node: '>= 0.4'}
-    dependencies:
-      es-errors: 1.3.0
-      object-inspect: 1.13.4
-      side-channel-list: 1.0.0
-      side-channel-map: 1.0.1
-      side-channel-weakmap: 1.0.2
-    dev: false
-
-  /sirv@3.0.2:
-=======
+
   sirv@3.0.2:
->>>>>>> 3336540d
     resolution: {integrity: sha512-2wcC/oGxHis/BoHkkPwldgiPSYcpZK3JU28WoMVv55yHJgcZ8rlXvuG9iZggz+sU1d4bRgIGASwyWqjxu3FM0g==}
     engines: {node: '>=18'}
 
@@ -2421,26 +1331,17 @@
     resolution: {integrity: sha512-UXWMKhLOwVKb728IUtQPXxfYU+usdybtUrK/8uGE8CQMvrhOpwvzDBwj0QhSL7MQc7vIsISBG8VQ8+IDQxpfQA==}
     engines: {node: '>=0.10.0'}
 
-<<<<<<< HEAD
-  /string_decoder@1.3.0:
+  string_decoder@1.3.0:
     resolution: {integrity: sha512-hkRX8U1WjJFd8LsDJ2yQ/wWWxaopEsABU1XfkM8A+j0+85JAGppt16cr1Whg6KIbb4okU6Mql6BOj+uup/wKeA==}
-    dependencies:
-      safe-buffer: 5.2.1
-    dev: false
-
-  /strnum@2.1.1:
+
+  strnum@2.1.1:
     resolution: {integrity: sha512-7ZvoFTiCnGxBtDqJ//Cu6fWtZtc7Y3x+QOirG15wztbdngGSkht27o2pyGWrVy0b4WAy3jbKmnoK6g5VlVNUUw==}
-    dev: false
-
-  /svelte-check@4.0.0(svelte@5.38.10)(typescript@5.0.2):
-    resolution: {integrity: sha512-QgKO6OQbee9B2dyWZgrGruS3WHKrUZ718Ug53nK45vamsx93Al3on6tOrxyCMVX+OMOLLlrenn7b2VAomePwxQ==}
-=======
+
   style-to-object@1.0.9:
     resolution: {integrity: sha512-G4qppLgKu/k6FwRpHiGiKPaPTFcG3g4wNVX/Qsfu+RqQM30E7Tyu/TEgxcL9PNLF5pdRLwQdE3YKKf+KF2Dzlw==}
 
   svelte-check@4.3.1:
     resolution: {integrity: sha512-lkh8gff5gpHLjxIV+IaApMxQhTGnir2pNUAqcNgeKkvK5bT/30Ey/nzBxNLDlkztCH4dP7PixkMt9SWEKFPBWg==}
->>>>>>> 3336540d
     engines: {node: '>= 18.0.0'}
     hasBin: true
     peerDependencies:
@@ -2491,22 +1392,13 @@
     resolution: {integrity: sha512-sf4i37nQ2LBx4m3wB74y+ubopq6W/dIzXg0FDGjsYnZHVa1Da8FH853wlL2gtUhg+xJXjfk3kUZS3BRoQeoQBQ==}
     engines: {node: '>=6'}
 
-<<<<<<< HEAD
-  /tr46@0.0.3:
+  tr46@0.0.3:
     resolution: {integrity: sha512-N3WMsuqV66lT30CrXNbEjx4GEwlow3v6rr4mCcv6prnfwhS01rkgyFdjPNBYd9br7LpXV1+Emh01fHnq2Gdgrw==}
-    dev: false
-
-  /tslib@2.8.1:
-    resolution: {integrity: sha512-oJFu94HQb+KVduSUQL7wnpmqnfmLsOA/nAh6b6EH0wCEoK0/mPeXU6c3wKDV83MkOuHPRHtSXKKU99IBazS/2w==}
-    dev: false
-
-  /tw-animate-css@1.3.8:
-=======
+
   tslib@2.8.1:
     resolution: {integrity: sha512-oJFu94HQb+KVduSUQL7wnpmqnfmLsOA/nAh6b6EH0wCEoK0/mPeXU6c3wKDV83MkOuHPRHtSXKKU99IBazS/2w==}
 
   tw-animate-css@1.3.8:
->>>>>>> 3336540d
     resolution: {integrity: sha512-Qrk3PZ7l7wUcGYhwZloqfkWCmaXZAoqjkdbIDvzfGshwGtexa/DAs9koXxIkrpEasyevandomzCBAV1Yyop5rw==}
 
   typescript@5.9.2:
@@ -2514,26 +1406,18 @@
     engines: {node: '>=14.17'}
     hasBin: true
 
-<<<<<<< HEAD
-  /undici-types@7.10.0:
+  undici-types@7.10.0:
     resolution: {integrity: sha512-t5Fy/nfn+14LuOc2KNYg75vZqClpAiqscVvMygNnlsHBFpSXdJaYtXMcdNLpl/Qvc3P2cB3s6lOV51nqsFq4ag==}
-    dev: true
-
-  /url-join@4.0.1:
+
+  url-join@4.0.1:
     resolution: {integrity: sha512-jk1+QP6ZJqyOiuEI9AEWQfju/nB2Pw466kbA0LEZljHwKeMgd9WrAEgEGxjPDD2+TNbbb37rTyhEfrCXfuKXnA==}
-    dev: false
-
-  /uuid@9.0.1:
+
+  uuid@9.0.1:
     resolution: {integrity: sha512-b+1eJOlsR9K8HJpow9Ok3fiWOWSIcIzXodvv0rQjVoOVNpWMpxf1wZNpt4y9h10odCNrqnYp1OBzRktckBe3sA==}
     hasBin: true
-    dev: false
-
-  /vite@7.0.4(@types/node@24.3.3):
-    resolution: {integrity: sha512-SkaSguuS7nnmV7mfJ8l81JGBFV7Gvzp8IzgE8A8t23+AxuNX61Q5H1Tpz5efduSN7NHC8nQXD3sKQKZAu5mNEA==}
-=======
+
   vite@7.1.5:
     resolution: {integrity: sha512-4cKBO9wR75r0BeIWWWId9XK9Lj6La5X846Zw9dFfzMRw38IlTk2iCcUt6hsyiDRcPidc55ZParFYDXi0nXOeLQ==}
->>>>>>> 3336540d
     engines: {node: ^20.19.0 || >=22.12.0}
     hasBin: true
     peerDependencies:
@@ -2571,20 +1455,6 @@
         optional: true
       yaml:
         optional: true
-<<<<<<< HEAD
-    dependencies:
-      '@types/node': 24.3.3
-      esbuild: 0.25.9
-      fdir: 6.5.0(picomatch@4.0.3)
-      picomatch: 4.0.3
-      postcss: 8.5.6
-      rollup: 4.50.1
-      tinyglobby: 0.2.15
-    optionalDependencies:
-      fsevents: 2.3.3
-    dev: true
-=======
->>>>>>> 3336540d
 
   vitefu@1.1.1:
     resolution: {integrity: sha512-B/Fegf3i8zh0yFbpzZ21amWzHmuNlLlmJT6n7bu5e+pCHUKQIfXSYokrqOBGEMMe9UG2sostKQF9mml/vYaWJQ==}
@@ -2593,46 +1463,26 @@
     peerDependenciesMeta:
       vite:
         optional: true
-<<<<<<< HEAD
-    dependencies:
-      vite: 7.0.4(@types/node@24.3.3)
-    dev: true
-
-  /web-streams-polyfill@3.3.3:
+
+  web-streams-polyfill@3.3.3:
     resolution: {integrity: sha512-d2JWLCivmZYTSIoge9MsgFCZrt571BikcWGYkjC1khllbTeDlGqZ2D8vD8E/lJa8WGWbb7Plm8/XJYV7IJHZZw==}
     engines: {node: '>= 8'}
-    dev: false
-    optional: true
-
-  /webidl-conversions@3.0.1:
+
+  webidl-conversions@3.0.1:
     resolution: {integrity: sha512-2JAn3z8AR6rjK8Sm8orRC0h/bcl/DqL7tRPdGZ4I1CjdF+EaMLmYxBHyXuKL849eucPFhvBoxMsflfOb8kxaeQ==}
-    dev: false
-
-  /whatwg-url@5.0.0:
+
+  whatwg-url@5.0.0:
     resolution: {integrity: sha512-saE57nupxk6v3HY35+jzBwYa0rKSy0XR8JSxZPwgLr7ys0IBzhGviA1/TUGJLmSVqs8pb9AnvICXEuOHLprYTw==}
-    dependencies:
-      tr46: 0.0.3
-      webidl-conversions: 3.0.1
-    dev: false
-
-  /yallist@5.0.0:
-=======
 
   yallist@5.0.0:
->>>>>>> 3336540d
     resolution: {integrity: sha512-YgvUTfwqyc7UXVMrB+SImsVYSmTS8X/tSrtdNZMImM+n7+QTriRXyXim0mBrTXNeqzVF0KWGgHPeiyViFFrNDw==}
     engines: {node: '>=18'}
 
-<<<<<<< HEAD
-  /yargs-parser@20.2.9:
+  yargs-parser@20.2.9:
     resolution: {integrity: sha512-y11nGElTIV+CT3Zv9t7VKl+Q3hTQoT9a1Qzezhhl6Rp21gJ/IVTW7Z3y9EWXhuUBC2Shnf+DX0antecpAwSP8w==}
     engines: {node: '>=10'}
-    dev: false
-
-  /zimmerframe@1.1.4:
-=======
+
   zimmerframe@1.1.4:
->>>>>>> 3336540d
     resolution: {integrity: sha512-B58NGBEoc8Y9MWWCQGl/gq9xBCe4IiKM0a2x7GZdQKOW5Exr8S1W24J6OgM1njK8xCRGvAJIL/MxXHf6SkmQKQ==}
 
   zod@4.1.8:
@@ -2671,6 +1521,441 @@
     optionalDependencies:
       zod: 4.1.8
 
+  '@aws-crypto/sha256-browser@5.2.0':
+    dependencies:
+      '@aws-crypto/sha256-js': 5.2.0
+      '@aws-crypto/supports-web-crypto': 5.2.0
+      '@aws-crypto/util': 5.2.0
+      '@aws-sdk/types': 3.887.0
+      '@aws-sdk/util-locate-window': 3.873.0
+      '@smithy/util-utf8': 2.3.0
+      tslib: 2.8.1
+
+  '@aws-crypto/sha256-js@5.2.0':
+    dependencies:
+      '@aws-crypto/util': 5.2.0
+      '@aws-sdk/types': 3.887.0
+      tslib: 2.8.1
+
+  '@aws-crypto/supports-web-crypto@5.2.0':
+    dependencies:
+      tslib: 2.8.1
+
+  '@aws-crypto/util@5.2.0':
+    dependencies:
+      '@aws-sdk/types': 3.887.0
+      '@smithy/util-utf8': 2.3.0
+      tslib: 2.8.1
+
+  '@aws-sdk/client-cognito-identity@3.888.0':
+    dependencies:
+      '@aws-crypto/sha256-browser': 5.2.0
+      '@aws-crypto/sha256-js': 5.2.0
+      '@aws-sdk/core': 3.888.0
+      '@aws-sdk/credential-provider-node': 3.888.0
+      '@aws-sdk/middleware-host-header': 3.887.0
+      '@aws-sdk/middleware-logger': 3.887.0
+      '@aws-sdk/middleware-recursion-detection': 3.887.0
+      '@aws-sdk/middleware-user-agent': 3.888.0
+      '@aws-sdk/region-config-resolver': 3.887.0
+      '@aws-sdk/types': 3.887.0
+      '@aws-sdk/util-endpoints': 3.887.0
+      '@aws-sdk/util-user-agent-browser': 3.887.0
+      '@aws-sdk/util-user-agent-node': 3.888.0
+      '@smithy/config-resolver': 4.2.1
+      '@smithy/core': 3.11.0
+      '@smithy/fetch-http-handler': 5.2.1
+      '@smithy/hash-node': 4.1.1
+      '@smithy/invalid-dependency': 4.1.1
+      '@smithy/middleware-content-length': 4.1.1
+      '@smithy/middleware-endpoint': 4.2.1
+      '@smithy/middleware-retry': 4.2.1
+      '@smithy/middleware-serde': 4.1.1
+      '@smithy/middleware-stack': 4.1.1
+      '@smithy/node-config-provider': 4.2.1
+      '@smithy/node-http-handler': 4.2.1
+      '@smithy/protocol-http': 5.2.1
+      '@smithy/smithy-client': 4.6.1
+      '@smithy/types': 4.5.0
+      '@smithy/url-parser': 4.1.1
+      '@smithy/util-base64': 4.1.0
+      '@smithy/util-body-length-browser': 4.1.0
+      '@smithy/util-body-length-node': 4.1.0
+      '@smithy/util-defaults-mode-browser': 4.1.1
+      '@smithy/util-defaults-mode-node': 4.1.1
+      '@smithy/util-endpoints': 3.1.1
+      '@smithy/util-middleware': 4.1.1
+      '@smithy/util-retry': 4.1.1
+      '@smithy/util-utf8': 4.1.0
+      tslib: 2.8.1
+    transitivePeerDependencies:
+      - aws-crt
+
+  '@aws-sdk/client-sagemaker@3.888.0':
+    dependencies:
+      '@aws-crypto/sha256-browser': 5.2.0
+      '@aws-crypto/sha256-js': 5.2.0
+      '@aws-sdk/core': 3.888.0
+      '@aws-sdk/credential-provider-node': 3.888.0
+      '@aws-sdk/middleware-host-header': 3.887.0
+      '@aws-sdk/middleware-logger': 3.887.0
+      '@aws-sdk/middleware-recursion-detection': 3.887.0
+      '@aws-sdk/middleware-user-agent': 3.888.0
+      '@aws-sdk/region-config-resolver': 3.887.0
+      '@aws-sdk/types': 3.887.0
+      '@aws-sdk/util-endpoints': 3.887.0
+      '@aws-sdk/util-user-agent-browser': 3.887.0
+      '@aws-sdk/util-user-agent-node': 3.888.0
+      '@smithy/config-resolver': 4.2.1
+      '@smithy/core': 3.11.0
+      '@smithy/fetch-http-handler': 5.2.1
+      '@smithy/hash-node': 4.1.1
+      '@smithy/invalid-dependency': 4.1.1
+      '@smithy/middleware-content-length': 4.1.1
+      '@smithy/middleware-endpoint': 4.2.1
+      '@smithy/middleware-retry': 4.2.1
+      '@smithy/middleware-serde': 4.1.1
+      '@smithy/middleware-stack': 4.1.1
+      '@smithy/node-config-provider': 4.2.1
+      '@smithy/node-http-handler': 4.2.1
+      '@smithy/protocol-http': 5.2.1
+      '@smithy/smithy-client': 4.6.1
+      '@smithy/types': 4.5.0
+      '@smithy/url-parser': 4.1.1
+      '@smithy/util-base64': 4.1.0
+      '@smithy/util-body-length-browser': 4.1.0
+      '@smithy/util-body-length-node': 4.1.0
+      '@smithy/util-defaults-mode-browser': 4.1.1
+      '@smithy/util-defaults-mode-node': 4.1.1
+      '@smithy/util-endpoints': 3.1.1
+      '@smithy/util-middleware': 4.1.1
+      '@smithy/util-retry': 4.1.1
+      '@smithy/util-utf8': 4.1.0
+      '@smithy/util-waiter': 4.1.1
+      '@types/uuid': 9.0.8
+      tslib: 2.8.1
+      uuid: 9.0.1
+    transitivePeerDependencies:
+      - aws-crt
+
+  '@aws-sdk/client-sso@3.888.0':
+    dependencies:
+      '@aws-crypto/sha256-browser': 5.2.0
+      '@aws-crypto/sha256-js': 5.2.0
+      '@aws-sdk/core': 3.888.0
+      '@aws-sdk/middleware-host-header': 3.887.0
+      '@aws-sdk/middleware-logger': 3.887.0
+      '@aws-sdk/middleware-recursion-detection': 3.887.0
+      '@aws-sdk/middleware-user-agent': 3.888.0
+      '@aws-sdk/region-config-resolver': 3.887.0
+      '@aws-sdk/types': 3.887.0
+      '@aws-sdk/util-endpoints': 3.887.0
+      '@aws-sdk/util-user-agent-browser': 3.887.0
+      '@aws-sdk/util-user-agent-node': 3.888.0
+      '@smithy/config-resolver': 4.2.1
+      '@smithy/core': 3.11.0
+      '@smithy/fetch-http-handler': 5.2.1
+      '@smithy/hash-node': 4.1.1
+      '@smithy/invalid-dependency': 4.1.1
+      '@smithy/middleware-content-length': 4.1.1
+      '@smithy/middleware-endpoint': 4.2.1
+      '@smithy/middleware-retry': 4.2.1
+      '@smithy/middleware-serde': 4.1.1
+      '@smithy/middleware-stack': 4.1.1
+      '@smithy/node-config-provider': 4.2.1
+      '@smithy/node-http-handler': 4.2.1
+      '@smithy/protocol-http': 5.2.1
+      '@smithy/smithy-client': 4.6.1
+      '@smithy/types': 4.5.0
+      '@smithy/url-parser': 4.1.1
+      '@smithy/util-base64': 4.1.0
+      '@smithy/util-body-length-browser': 4.1.0
+      '@smithy/util-body-length-node': 4.1.0
+      '@smithy/util-defaults-mode-browser': 4.1.1
+      '@smithy/util-defaults-mode-node': 4.1.1
+      '@smithy/util-endpoints': 3.1.1
+      '@smithy/util-middleware': 4.1.1
+      '@smithy/util-retry': 4.1.1
+      '@smithy/util-utf8': 4.1.0
+      tslib: 2.8.1
+    transitivePeerDependencies:
+      - aws-crt
+
+  '@aws-sdk/core@3.888.0':
+    dependencies:
+      '@aws-sdk/types': 3.887.0
+      '@aws-sdk/xml-builder': 3.887.0
+      '@smithy/core': 3.11.0
+      '@smithy/node-config-provider': 4.2.1
+      '@smithy/property-provider': 4.1.1
+      '@smithy/protocol-http': 5.2.1
+      '@smithy/signature-v4': 5.2.1
+      '@smithy/smithy-client': 4.6.1
+      '@smithy/types': 4.5.0
+      '@smithy/util-base64': 4.1.0
+      '@smithy/util-body-length-browser': 4.1.0
+      '@smithy/util-middleware': 4.1.1
+      '@smithy/util-utf8': 4.1.0
+      fast-xml-parser: 5.2.5
+      tslib: 2.8.1
+
+  '@aws-sdk/credential-provider-cognito-identity@3.888.0':
+    dependencies:
+      '@aws-sdk/client-cognito-identity': 3.888.0
+      '@aws-sdk/types': 3.887.0
+      '@smithy/property-provider': 4.1.1
+      '@smithy/types': 4.5.0
+      tslib: 2.8.1
+    transitivePeerDependencies:
+      - aws-crt
+
+  '@aws-sdk/credential-provider-env@3.888.0':
+    dependencies:
+      '@aws-sdk/core': 3.888.0
+      '@aws-sdk/types': 3.887.0
+      '@smithy/property-provider': 4.1.1
+      '@smithy/types': 4.5.0
+      tslib: 2.8.1
+
+  '@aws-sdk/credential-provider-http@3.888.0':
+    dependencies:
+      '@aws-sdk/core': 3.888.0
+      '@aws-sdk/types': 3.887.0
+      '@smithy/fetch-http-handler': 5.2.1
+      '@smithy/node-http-handler': 4.2.1
+      '@smithy/property-provider': 4.1.1
+      '@smithy/protocol-http': 5.2.1
+      '@smithy/smithy-client': 4.6.1
+      '@smithy/types': 4.5.0
+      '@smithy/util-stream': 4.3.1
+      tslib: 2.8.1
+
+  '@aws-sdk/credential-provider-ini@3.888.0':
+    dependencies:
+      '@aws-sdk/core': 3.888.0
+      '@aws-sdk/credential-provider-env': 3.888.0
+      '@aws-sdk/credential-provider-http': 3.888.0
+      '@aws-sdk/credential-provider-process': 3.888.0
+      '@aws-sdk/credential-provider-sso': 3.888.0
+      '@aws-sdk/credential-provider-web-identity': 3.888.0
+      '@aws-sdk/nested-clients': 3.888.0
+      '@aws-sdk/types': 3.887.0
+      '@smithy/credential-provider-imds': 4.1.1
+      '@smithy/property-provider': 4.1.1
+      '@smithy/shared-ini-file-loader': 4.1.1
+      '@smithy/types': 4.5.0
+      tslib: 2.8.1
+    transitivePeerDependencies:
+      - aws-crt
+
+  '@aws-sdk/credential-provider-node@3.888.0':
+    dependencies:
+      '@aws-sdk/credential-provider-env': 3.888.0
+      '@aws-sdk/credential-provider-http': 3.888.0
+      '@aws-sdk/credential-provider-ini': 3.888.0
+      '@aws-sdk/credential-provider-process': 3.888.0
+      '@aws-sdk/credential-provider-sso': 3.888.0
+      '@aws-sdk/credential-provider-web-identity': 3.888.0
+      '@aws-sdk/types': 3.887.0
+      '@smithy/credential-provider-imds': 4.1.1
+      '@smithy/property-provider': 4.1.1
+      '@smithy/shared-ini-file-loader': 4.1.1
+      '@smithy/types': 4.5.0
+      tslib: 2.8.1
+    transitivePeerDependencies:
+      - aws-crt
+
+  '@aws-sdk/credential-provider-process@3.888.0':
+    dependencies:
+      '@aws-sdk/core': 3.888.0
+      '@aws-sdk/types': 3.887.0
+      '@smithy/property-provider': 4.1.1
+      '@smithy/shared-ini-file-loader': 4.1.1
+      '@smithy/types': 4.5.0
+      tslib: 2.8.1
+
+  '@aws-sdk/credential-provider-sso@3.888.0':
+    dependencies:
+      '@aws-sdk/client-sso': 3.888.0
+      '@aws-sdk/core': 3.888.0
+      '@aws-sdk/token-providers': 3.888.0
+      '@aws-sdk/types': 3.887.0
+      '@smithy/property-provider': 4.1.1
+      '@smithy/shared-ini-file-loader': 4.1.1
+      '@smithy/types': 4.5.0
+      tslib: 2.8.1
+    transitivePeerDependencies:
+      - aws-crt
+
+  '@aws-sdk/credential-provider-web-identity@3.888.0':
+    dependencies:
+      '@aws-sdk/core': 3.888.0
+      '@aws-sdk/nested-clients': 3.888.0
+      '@aws-sdk/types': 3.887.0
+      '@smithy/property-provider': 4.1.1
+      '@smithy/types': 4.5.0
+      tslib: 2.8.1
+    transitivePeerDependencies:
+      - aws-crt
+
+  '@aws-sdk/credential-providers@3.888.0':
+    dependencies:
+      '@aws-sdk/client-cognito-identity': 3.888.0
+      '@aws-sdk/core': 3.888.0
+      '@aws-sdk/credential-provider-cognito-identity': 3.888.0
+      '@aws-sdk/credential-provider-env': 3.888.0
+      '@aws-sdk/credential-provider-http': 3.888.0
+      '@aws-sdk/credential-provider-ini': 3.888.0
+      '@aws-sdk/credential-provider-node': 3.888.0
+      '@aws-sdk/credential-provider-process': 3.888.0
+      '@aws-sdk/credential-provider-sso': 3.888.0
+      '@aws-sdk/credential-provider-web-identity': 3.888.0
+      '@aws-sdk/nested-clients': 3.888.0
+      '@aws-sdk/types': 3.887.0
+      '@smithy/config-resolver': 4.2.1
+      '@smithy/core': 3.11.0
+      '@smithy/credential-provider-imds': 4.1.1
+      '@smithy/node-config-provider': 4.2.1
+      '@smithy/property-provider': 4.1.1
+      '@smithy/types': 4.5.0
+      tslib: 2.8.1
+    transitivePeerDependencies:
+      - aws-crt
+
+  '@aws-sdk/middleware-host-header@3.887.0':
+    dependencies:
+      '@aws-sdk/types': 3.887.0
+      '@smithy/protocol-http': 5.2.1
+      '@smithy/types': 4.5.0
+      tslib: 2.8.1
+
+  '@aws-sdk/middleware-logger@3.887.0':
+    dependencies:
+      '@aws-sdk/types': 3.887.0
+      '@smithy/types': 4.5.0
+      tslib: 2.8.1
+
+  '@aws-sdk/middleware-recursion-detection@3.887.0':
+    dependencies:
+      '@aws-sdk/types': 3.887.0
+      '@aws/lambda-invoke-store': 0.0.1
+      '@smithy/protocol-http': 5.2.1
+      '@smithy/types': 4.5.0
+      tslib: 2.8.1
+
+  '@aws-sdk/middleware-user-agent@3.888.0':
+    dependencies:
+      '@aws-sdk/core': 3.888.0
+      '@aws-sdk/types': 3.887.0
+      '@aws-sdk/util-endpoints': 3.887.0
+      '@smithy/core': 3.11.0
+      '@smithy/protocol-http': 5.2.1
+      '@smithy/types': 4.5.0
+      tslib: 2.8.1
+
+  '@aws-sdk/nested-clients@3.888.0':
+    dependencies:
+      '@aws-crypto/sha256-browser': 5.2.0
+      '@aws-crypto/sha256-js': 5.2.0
+      '@aws-sdk/core': 3.888.0
+      '@aws-sdk/middleware-host-header': 3.887.0
+      '@aws-sdk/middleware-logger': 3.887.0
+      '@aws-sdk/middleware-recursion-detection': 3.887.0
+      '@aws-sdk/middleware-user-agent': 3.888.0
+      '@aws-sdk/region-config-resolver': 3.887.0
+      '@aws-sdk/types': 3.887.0
+      '@aws-sdk/util-endpoints': 3.887.0
+      '@aws-sdk/util-user-agent-browser': 3.887.0
+      '@aws-sdk/util-user-agent-node': 3.888.0
+      '@smithy/config-resolver': 4.2.1
+      '@smithy/core': 3.11.0
+      '@smithy/fetch-http-handler': 5.2.1
+      '@smithy/hash-node': 4.1.1
+      '@smithy/invalid-dependency': 4.1.1
+      '@smithy/middleware-content-length': 4.1.1
+      '@smithy/middleware-endpoint': 4.2.1
+      '@smithy/middleware-retry': 4.2.1
+      '@smithy/middleware-serde': 4.1.1
+      '@smithy/middleware-stack': 4.1.1
+      '@smithy/node-config-provider': 4.2.1
+      '@smithy/node-http-handler': 4.2.1
+      '@smithy/protocol-http': 5.2.1
+      '@smithy/smithy-client': 4.6.1
+      '@smithy/types': 4.5.0
+      '@smithy/url-parser': 4.1.1
+      '@smithy/util-base64': 4.1.0
+      '@smithy/util-body-length-browser': 4.1.0
+      '@smithy/util-body-length-node': 4.1.0
+      '@smithy/util-defaults-mode-browser': 4.1.1
+      '@smithy/util-defaults-mode-node': 4.1.1
+      '@smithy/util-endpoints': 3.1.1
+      '@smithy/util-middleware': 4.1.1
+      '@smithy/util-retry': 4.1.1
+      '@smithy/util-utf8': 4.1.0
+      tslib: 2.8.1
+    transitivePeerDependencies:
+      - aws-crt
+
+  '@aws-sdk/region-config-resolver@3.887.0':
+    dependencies:
+      '@aws-sdk/types': 3.887.0
+      '@smithy/node-config-provider': 4.2.1
+      '@smithy/types': 4.5.0
+      '@smithy/util-config-provider': 4.1.0
+      '@smithy/util-middleware': 4.1.1
+      tslib: 2.8.1
+
+  '@aws-sdk/token-providers@3.888.0':
+    dependencies:
+      '@aws-sdk/core': 3.888.0
+      '@aws-sdk/nested-clients': 3.888.0
+      '@aws-sdk/types': 3.887.0
+      '@smithy/property-provider': 4.1.1
+      '@smithy/shared-ini-file-loader': 4.1.1
+      '@smithy/types': 4.5.0
+      tslib: 2.8.1
+    transitivePeerDependencies:
+      - aws-crt
+
+  '@aws-sdk/types@3.887.0':
+    dependencies:
+      '@smithy/types': 4.5.0
+      tslib: 2.8.1
+
+  '@aws-sdk/util-endpoints@3.887.0':
+    dependencies:
+      '@aws-sdk/types': 3.887.0
+      '@smithy/types': 4.5.0
+      '@smithy/url-parser': 4.1.1
+      '@smithy/util-endpoints': 3.1.1
+      tslib: 2.8.1
+
+  '@aws-sdk/util-locate-window@3.873.0':
+    dependencies:
+      tslib: 2.8.1
+
+  '@aws-sdk/util-user-agent-browser@3.887.0':
+    dependencies:
+      '@aws-sdk/types': 3.887.0
+      '@smithy/types': 4.5.0
+      bowser: 2.12.1
+      tslib: 2.8.1
+
+  '@aws-sdk/util-user-agent-node@3.888.0':
+    dependencies:
+      '@aws-sdk/middleware-user-agent': 3.888.0
+      '@aws-sdk/types': 3.887.0
+      '@smithy/node-config-provider': 4.2.1
+      '@smithy/types': 4.5.0
+      tslib: 2.8.1
+
+  '@aws-sdk/xml-builder@3.887.0':
+    dependencies:
+      '@smithy/types': 4.5.0
+      tslib: 2.8.1
+
+  '@aws/lambda-invoke-store@0.0.1': {}
+
   '@esbuild/aix-ppc64@0.25.9':
     optional: true
 
@@ -2858,21 +2143,299 @@
   '@rollup/rollup-win32-x64-msvc@4.50.1':
     optional: true
 
+  '@smithy/abort-controller@4.1.1':
+    dependencies:
+      '@smithy/types': 4.5.0
+      tslib: 2.8.1
+
+  '@smithy/config-resolver@4.2.1':
+    dependencies:
+      '@smithy/node-config-provider': 4.2.1
+      '@smithy/types': 4.5.0
+      '@smithy/util-config-provider': 4.1.0
+      '@smithy/util-middleware': 4.1.1
+      tslib: 2.8.1
+
+  '@smithy/core@3.11.0':
+    dependencies:
+      '@smithy/middleware-serde': 4.1.1
+      '@smithy/protocol-http': 5.2.1
+      '@smithy/types': 4.5.0
+      '@smithy/util-base64': 4.1.0
+      '@smithy/util-body-length-browser': 4.1.0
+      '@smithy/util-middleware': 4.1.1
+      '@smithy/util-stream': 4.3.1
+      '@smithy/util-utf8': 4.1.0
+      '@types/uuid': 9.0.8
+      tslib: 2.8.1
+      uuid: 9.0.1
+
+  '@smithy/credential-provider-imds@4.1.1':
+    dependencies:
+      '@smithy/node-config-provider': 4.2.1
+      '@smithy/property-provider': 4.1.1
+      '@smithy/types': 4.5.0
+      '@smithy/url-parser': 4.1.1
+      tslib: 2.8.1
+
+  '@smithy/fetch-http-handler@5.2.1':
+    dependencies:
+      '@smithy/protocol-http': 5.2.1
+      '@smithy/querystring-builder': 4.1.1
+      '@smithy/types': 4.5.0
+      '@smithy/util-base64': 4.1.0
+      tslib: 2.8.1
+
+  '@smithy/hash-node@4.1.1':
+    dependencies:
+      '@smithy/types': 4.5.0
+      '@smithy/util-buffer-from': 4.1.0
+      '@smithy/util-utf8': 4.1.0
+      tslib: 2.8.1
+
+  '@smithy/invalid-dependency@4.1.1':
+    dependencies:
+      '@smithy/types': 4.5.0
+      tslib: 2.8.1
+
+  '@smithy/is-array-buffer@2.2.0':
+    dependencies:
+      tslib: 2.8.1
+
+  '@smithy/is-array-buffer@4.1.0':
+    dependencies:
+      tslib: 2.8.1
+
+  '@smithy/middleware-content-length@4.1.1':
+    dependencies:
+      '@smithy/protocol-http': 5.2.1
+      '@smithy/types': 4.5.0
+      tslib: 2.8.1
+
+  '@smithy/middleware-endpoint@4.2.1':
+    dependencies:
+      '@smithy/core': 3.11.0
+      '@smithy/middleware-serde': 4.1.1
+      '@smithy/node-config-provider': 4.2.1
+      '@smithy/shared-ini-file-loader': 4.1.1
+      '@smithy/types': 4.5.0
+      '@smithy/url-parser': 4.1.1
+      '@smithy/util-middleware': 4.1.1
+      tslib: 2.8.1
+
+  '@smithy/middleware-retry@4.2.1':
+    dependencies:
+      '@smithy/node-config-provider': 4.2.1
+      '@smithy/protocol-http': 5.2.1
+      '@smithy/service-error-classification': 4.1.1
+      '@smithy/smithy-client': 4.6.1
+      '@smithy/types': 4.5.0
+      '@smithy/util-middleware': 4.1.1
+      '@smithy/util-retry': 4.1.1
+      '@types/uuid': 9.0.8
+      tslib: 2.8.1
+      uuid: 9.0.1
+
+  '@smithy/middleware-serde@4.1.1':
+    dependencies:
+      '@smithy/protocol-http': 5.2.1
+      '@smithy/types': 4.5.0
+      tslib: 2.8.1
+
+  '@smithy/middleware-stack@4.1.1':
+    dependencies:
+      '@smithy/types': 4.5.0
+      tslib: 2.8.1
+
+  '@smithy/node-config-provider@4.2.1':
+    dependencies:
+      '@smithy/property-provider': 4.1.1
+      '@smithy/shared-ini-file-loader': 4.1.1
+      '@smithy/types': 4.5.0
+      tslib: 2.8.1
+
+  '@smithy/node-http-handler@4.2.1':
+    dependencies:
+      '@smithy/abort-controller': 4.1.1
+      '@smithy/protocol-http': 5.2.1
+      '@smithy/querystring-builder': 4.1.1
+      '@smithy/types': 4.5.0
+      tslib: 2.8.1
+
+  '@smithy/property-provider@4.1.1':
+    dependencies:
+      '@smithy/types': 4.5.0
+      tslib: 2.8.1
+
+  '@smithy/protocol-http@5.2.1':
+    dependencies:
+      '@smithy/types': 4.5.0
+      tslib: 2.8.1
+
+  '@smithy/querystring-builder@4.1.1':
+    dependencies:
+      '@smithy/types': 4.5.0
+      '@smithy/util-uri-escape': 4.1.0
+      tslib: 2.8.1
+
+  '@smithy/querystring-parser@4.1.1':
+    dependencies:
+      '@smithy/types': 4.5.0
+      tslib: 2.8.1
+
+  '@smithy/service-error-classification@4.1.1':
+    dependencies:
+      '@smithy/types': 4.5.0
+
+  '@smithy/shared-ini-file-loader@4.1.1':
+    dependencies:
+      '@smithy/types': 4.5.0
+      tslib: 2.8.1
+
+  '@smithy/signature-v4@5.2.1':
+    dependencies:
+      '@smithy/is-array-buffer': 4.1.0
+      '@smithy/protocol-http': 5.2.1
+      '@smithy/types': 4.5.0
+      '@smithy/util-hex-encoding': 4.1.0
+      '@smithy/util-middleware': 4.1.1
+      '@smithy/util-uri-escape': 4.1.0
+      '@smithy/util-utf8': 4.1.0
+      tslib: 2.8.1
+
+  '@smithy/smithy-client@4.6.1':
+    dependencies:
+      '@smithy/core': 3.11.0
+      '@smithy/middleware-endpoint': 4.2.1
+      '@smithy/middleware-stack': 4.1.1
+      '@smithy/protocol-http': 5.2.1
+      '@smithy/types': 4.5.0
+      '@smithy/util-stream': 4.3.1
+      tslib: 2.8.1
+
+  '@smithy/types@4.5.0':
+    dependencies:
+      tslib: 2.8.1
+
+  '@smithy/url-parser@4.1.1':
+    dependencies:
+      '@smithy/querystring-parser': 4.1.1
+      '@smithy/types': 4.5.0
+      tslib: 2.8.1
+
+  '@smithy/util-base64@4.1.0':
+    dependencies:
+      '@smithy/util-buffer-from': 4.1.0
+      '@smithy/util-utf8': 4.1.0
+      tslib: 2.8.1
+
+  '@smithy/util-body-length-browser@4.1.0':
+    dependencies:
+      tslib: 2.8.1
+
+  '@smithy/util-body-length-node@4.1.0':
+    dependencies:
+      tslib: 2.8.1
+
+  '@smithy/util-buffer-from@2.2.0':
+    dependencies:
+      '@smithy/is-array-buffer': 2.2.0
+      tslib: 2.8.1
+
+  '@smithy/util-buffer-from@4.1.0':
+    dependencies:
+      '@smithy/is-array-buffer': 4.1.0
+      tslib: 2.8.1
+
+  '@smithy/util-config-provider@4.1.0':
+    dependencies:
+      tslib: 2.8.1
+
+  '@smithy/util-defaults-mode-browser@4.1.1':
+    dependencies:
+      '@smithy/property-provider': 4.1.1
+      '@smithy/smithy-client': 4.6.1
+      '@smithy/types': 4.5.0
+      bowser: 2.12.1
+      tslib: 2.8.1
+
+  '@smithy/util-defaults-mode-node@4.1.1':
+    dependencies:
+      '@smithy/config-resolver': 4.2.1
+      '@smithy/credential-provider-imds': 4.1.1
+      '@smithy/node-config-provider': 4.2.1
+      '@smithy/property-provider': 4.1.1
+      '@smithy/smithy-client': 4.6.1
+      '@smithy/types': 4.5.0
+      tslib: 2.8.1
+
+  '@smithy/util-endpoints@3.1.1':
+    dependencies:
+      '@smithy/node-config-provider': 4.2.1
+      '@smithy/types': 4.5.0
+      tslib: 2.8.1
+
+  '@smithy/util-hex-encoding@4.1.0':
+    dependencies:
+      tslib: 2.8.1
+
+  '@smithy/util-middleware@4.1.1':
+    dependencies:
+      '@smithy/types': 4.5.0
+      tslib: 2.8.1
+
+  '@smithy/util-retry@4.1.1':
+    dependencies:
+      '@smithy/service-error-classification': 4.1.1
+      '@smithy/types': 4.5.0
+      tslib: 2.8.1
+
+  '@smithy/util-stream@4.3.1':
+    dependencies:
+      '@smithy/fetch-http-handler': 5.2.1
+      '@smithy/node-http-handler': 4.2.1
+      '@smithy/types': 4.5.0
+      '@smithy/util-base64': 4.1.0
+      '@smithy/util-buffer-from': 4.1.0
+      '@smithy/util-hex-encoding': 4.1.0
+      '@smithy/util-utf8': 4.1.0
+      tslib: 2.8.1
+
+  '@smithy/util-uri-escape@4.1.0':
+    dependencies:
+      tslib: 2.8.1
+
+  '@smithy/util-utf8@2.3.0':
+    dependencies:
+      '@smithy/util-buffer-from': 2.2.0
+      tslib: 2.8.1
+
+  '@smithy/util-utf8@4.1.0':
+    dependencies:
+      '@smithy/util-buffer-from': 4.1.0
+      tslib: 2.8.1
+
+  '@smithy/util-waiter@4.1.1':
+    dependencies:
+      '@smithy/abort-controller': 4.1.1
+      '@smithy/types': 4.5.0
+      tslib: 2.8.1
+
   '@standard-schema/spec@1.0.0': {}
 
   '@sveltejs/acorn-typescript@1.0.5(acorn@8.15.0)':
     dependencies:
       acorn: 8.15.0
 
-  '@sveltejs/adapter-auto@6.1.0(@sveltejs/kit@2.39.1(@opentelemetry/api@1.9.0)(@sveltejs/vite-plugin-svelte@6.2.0(svelte@5.38.10)(vite@7.1.5(jiti@2.5.1)(lightningcss@1.30.1)))(svelte@5.38.10)(vite@7.1.5(jiti@2.5.1)(lightningcss@1.30.1)))':
-    dependencies:
-      '@sveltejs/kit': 2.39.1(@opentelemetry/api@1.9.0)(@sveltejs/vite-plugin-svelte@6.2.0(svelte@5.38.10)(vite@7.1.5(jiti@2.5.1)(lightningcss@1.30.1)))(svelte@5.38.10)(vite@7.1.5(jiti@2.5.1)(lightningcss@1.30.1))
-
-  '@sveltejs/kit@2.39.1(@opentelemetry/api@1.9.0)(@sveltejs/vite-plugin-svelte@6.2.0(svelte@5.38.10)(vite@7.1.5(jiti@2.5.1)(lightningcss@1.30.1)))(svelte@5.38.10)(vite@7.1.5(jiti@2.5.1)(lightningcss@1.30.1))':
+  '@sveltejs/adapter-auto@6.1.0(@sveltejs/kit@2.39.1(@opentelemetry/api@1.9.0)(@sveltejs/vite-plugin-svelte@6.2.0(svelte@5.38.10)(vite@7.1.5(@types/node@24.3.3)(jiti@2.5.1)(lightningcss@1.30.1)))(svelte@5.38.10)(vite@7.1.5(@types/node@24.3.3)(jiti@2.5.1)(lightningcss@1.30.1)))':
+    dependencies:
+      '@sveltejs/kit': 2.39.1(@opentelemetry/api@1.9.0)(@sveltejs/vite-plugin-svelte@6.2.0(svelte@5.38.10)(vite@7.1.5(@types/node@24.3.3)(jiti@2.5.1)(lightningcss@1.30.1)))(svelte@5.38.10)(vite@7.1.5(@types/node@24.3.3)(jiti@2.5.1)(lightningcss@1.30.1))
+
+  '@sveltejs/kit@2.39.1(@opentelemetry/api@1.9.0)(@sveltejs/vite-plugin-svelte@6.2.0(svelte@5.38.10)(vite@7.1.5(@types/node@24.3.3)(jiti@2.5.1)(lightningcss@1.30.1)))(svelte@5.38.10)(vite@7.1.5(@types/node@24.3.3)(jiti@2.5.1)(lightningcss@1.30.1))':
     dependencies:
       '@standard-schema/spec': 1.0.0
       '@sveltejs/acorn-typescript': 1.0.5(acorn@8.15.0)
-      '@sveltejs/vite-plugin-svelte': 6.2.0(svelte@5.38.10)(vite@7.1.5(jiti@2.5.1)(lightningcss@1.30.1))
+      '@sveltejs/vite-plugin-svelte': 6.2.0(svelte@5.38.10)(vite@7.1.5(@types/node@24.3.3)(jiti@2.5.1)(lightningcss@1.30.1))
       '@types/cookie': 0.6.0
       acorn: 8.15.0
       cookie: 0.6.0
@@ -2885,28 +2448,28 @@
       set-cookie-parser: 2.7.1
       sirv: 3.0.2
       svelte: 5.38.10
-      vite: 7.1.5(jiti@2.5.1)(lightningcss@1.30.1)
+      vite: 7.1.5(@types/node@24.3.3)(jiti@2.5.1)(lightningcss@1.30.1)
     optionalDependencies:
       '@opentelemetry/api': 1.9.0
 
-  '@sveltejs/vite-plugin-svelte-inspector@5.0.1(@sveltejs/vite-plugin-svelte@6.2.0(svelte@5.38.10)(vite@7.1.5(jiti@2.5.1)(lightningcss@1.30.1)))(svelte@5.38.10)(vite@7.1.5(jiti@2.5.1)(lightningcss@1.30.1))':
-    dependencies:
-      '@sveltejs/vite-plugin-svelte': 6.2.0(svelte@5.38.10)(vite@7.1.5(jiti@2.5.1)(lightningcss@1.30.1))
+  '@sveltejs/vite-plugin-svelte-inspector@5.0.1(@sveltejs/vite-plugin-svelte@6.2.0(svelte@5.38.10)(vite@7.1.5(@types/node@24.3.3)(jiti@2.5.1)(lightningcss@1.30.1)))(svelte@5.38.10)(vite@7.1.5(@types/node@24.3.3)(jiti@2.5.1)(lightningcss@1.30.1))':
+    dependencies:
+      '@sveltejs/vite-plugin-svelte': 6.2.0(svelte@5.38.10)(vite@7.1.5(@types/node@24.3.3)(jiti@2.5.1)(lightningcss@1.30.1))
       debug: 4.4.1
       svelte: 5.38.10
-      vite: 7.1.5(jiti@2.5.1)(lightningcss@1.30.1)
+      vite: 7.1.5(@types/node@24.3.3)(jiti@2.5.1)(lightningcss@1.30.1)
     transitivePeerDependencies:
       - supports-color
 
-  '@sveltejs/vite-plugin-svelte@6.2.0(svelte@5.38.10)(vite@7.1.5(jiti@2.5.1)(lightningcss@1.30.1))':
-    dependencies:
-      '@sveltejs/vite-plugin-svelte-inspector': 5.0.1(@sveltejs/vite-plugin-svelte@6.2.0(svelte@5.38.10)(vite@7.1.5(jiti@2.5.1)(lightningcss@1.30.1)))(svelte@5.38.10)(vite@7.1.5(jiti@2.5.1)(lightningcss@1.30.1))
+  '@sveltejs/vite-plugin-svelte@6.2.0(svelte@5.38.10)(vite@7.1.5(@types/node@24.3.3)(jiti@2.5.1)(lightningcss@1.30.1))':
+    dependencies:
+      '@sveltejs/vite-plugin-svelte-inspector': 5.0.1(@sveltejs/vite-plugin-svelte@6.2.0(svelte@5.38.10)(vite@7.1.5(@types/node@24.3.3)(jiti@2.5.1)(lightningcss@1.30.1)))(svelte@5.38.10)(vite@7.1.5(@types/node@24.3.3)(jiti@2.5.1)(lightningcss@1.30.1))
       debug: 4.4.1
       deepmerge: 4.3.1
       magic-string: 0.30.19
       svelte: 5.38.10
-      vite: 7.1.5(jiti@2.5.1)(lightningcss@1.30.1)
-      vitefu: 1.1.1(vite@7.1.5(jiti@2.5.1)(lightningcss@1.30.1))
+      vite: 7.1.5(@types/node@24.3.3)(jiti@2.5.1)(lightningcss@1.30.1)
+      vitefu: 1.1.1(vite@7.1.5(@types/node@24.3.3)(jiti@2.5.1)(lightningcss@1.30.1))
     transitivePeerDependencies:
       - supports-color
 
@@ -2978,16 +2541,28 @@
       '@tailwindcss/oxide-win32-arm64-msvc': 4.1.13
       '@tailwindcss/oxide-win32-x64-msvc': 4.1.13
 
-  '@tailwindcss/vite@4.1.13(vite@7.1.5(jiti@2.5.1)(lightningcss@1.30.1))':
+  '@tailwindcss/vite@4.1.13(vite@7.1.5(@types/node@24.3.3)(jiti@2.5.1)(lightningcss@1.30.1))':
     dependencies:
       '@tailwindcss/node': 4.1.13
       '@tailwindcss/oxide': 4.1.13
       tailwindcss: 4.1.13
-      vite: 7.1.5(jiti@2.5.1)(lightningcss@1.30.1)
+      vite: 7.1.5(@types/node@24.3.3)(jiti@2.5.1)(lightningcss@1.30.1)
 
   '@types/cookie@0.6.0': {}
 
   '@types/estree@1.0.8': {}
+
+  '@types/node@24.3.3':
+    dependencies:
+      undici-types: 7.10.0
+
+  '@types/uuid@9.0.8': {}
+
+  '@types/wicg-file-system-access@2023.10.6': {}
+
+  abort-controller@3.0.0:
+    dependencies:
+      event-target-shim: 5.0.1
 
   acorn@8.15.0: {}
 
@@ -3001,7 +2576,11 @@
 
   aria-query@5.3.2: {}
 
+  asynckit@0.4.0: {}
+
   axobject-query@4.1.0: {}
+
+  base64-js@1.5.1: {}
 
   bits-ui@2.9.8(@internationalized/date@3.9.0)(svelte@5.38.10):
     dependencies:
@@ -3014,6 +2593,23 @@
       svelte-toolbelt: 0.9.3(svelte@5.38.10)
       tabbable: 6.2.0
 
+  bowser@2.12.1: {}
+
+  buffer@6.0.3:
+    dependencies:
+      base64-js: 1.5.1
+      ieee754: 1.2.1
+
+  call-bind-apply-helpers@1.0.2:
+    dependencies:
+      es-errors: 1.3.0
+      function-bind: 1.1.2
+
+  call-bound@1.0.4:
+    dependencies:
+      call-bind-apply-helpers: 1.0.2
+      get-intrinsic: 1.3.0
+
   chokidar@4.0.3:
     dependencies:
       readdirp: 4.1.2
@@ -3022,6 +2618,34 @@
 
   clsx@2.1.1: {}
 
+  cohere-ai@7.19.0:
+    dependencies:
+      '@aws-sdk/client-sagemaker': 3.888.0
+      '@aws-sdk/credential-providers': 3.888.0
+      '@smithy/protocol-http': 5.2.1
+      '@smithy/signature-v4': 5.2.1
+      convict: 6.2.4
+      form-data: 4.0.4
+      form-data-encoder: 4.1.0
+      formdata-node: 6.0.3
+      js-base64: 3.7.7
+      node-fetch: 2.7.0
+      qs: 6.14.0
+      readable-stream: 4.7.0
+      url-join: 4.0.1
+    transitivePeerDependencies:
+      - aws-crt
+      - encoding
+
+  combined-stream@1.0.8:
+    dependencies:
+      delayed-stream: 1.0.0
+
+  convict@6.2.4:
+    dependencies:
+      lodash.clonedeep: 4.5.0
+      yargs-parser: 20.2.9
+
   cookie@0.6.0: {}
 
   debug@4.4.1:
@@ -3030,14 +2654,37 @@
 
   deepmerge@4.3.1: {}
 
+  delayed-stream@1.0.0: {}
+
   detect-libc@2.0.4: {}
 
   devalue@5.3.2: {}
+
+  dunder-proto@1.0.1:
+    dependencies:
+      call-bind-apply-helpers: 1.0.2
+      es-errors: 1.3.0
+      gopd: 1.2.0
 
   enhanced-resolve@5.18.3:
     dependencies:
       graceful-fs: 4.2.11
       tapable: 2.2.3
+
+  es-define-property@1.0.1: {}
+
+  es-errors@1.3.0: {}
+
+  es-object-atoms@1.1.1:
+    dependencies:
+      es-errors: 1.3.0
+
+  es-set-tostringtag@2.1.0:
+    dependencies:
+      es-errors: 1.3.0
+      get-intrinsic: 1.3.0
+      has-tostringtag: 1.0.2
+      hasown: 2.0.2
 
   esbuild@0.25.9:
     optionalDependencies:
@@ -3074,17 +2721,79 @@
     dependencies:
       '@jridgewell/sourcemap-codec': 1.5.5
 
+  event-target-shim@5.0.1: {}
+
+  events@3.3.0: {}
+
   eventsource-parser@3.0.6: {}
+
+  fast-xml-parser@5.2.5:
+    dependencies:
+      strnum: 2.1.1
 
   fdir@6.5.0(picomatch@4.0.3):
     optionalDependencies:
       picomatch: 4.0.3
 
+  fetch-blob@3.2.0:
+    dependencies:
+      node-domexception: 1.0.0
+      web-streams-polyfill: 3.3.3
+    optional: true
+
+  form-data-encoder@4.1.0: {}
+
+  form-data@4.0.4:
+    dependencies:
+      asynckit: 0.4.0
+      combined-stream: 1.0.8
+      es-set-tostringtag: 2.1.0
+      hasown: 2.0.2
+      mime-types: 2.1.35
+
+  formdata-node@6.0.3: {}
+
   fsevents@2.3.3:
     optional: true
 
+  function-bind@1.1.2: {}
+
+  get-intrinsic@1.3.0:
+    dependencies:
+      call-bind-apply-helpers: 1.0.2
+      es-define-property: 1.0.1
+      es-errors: 1.3.0
+      es-object-atoms: 1.1.1
+      function-bind: 1.1.2
+      get-proto: 1.0.1
+      gopd: 1.2.0
+      has-symbols: 1.1.0
+      hasown: 2.0.2
+      math-intrinsics: 1.1.0
+
+  get-proto@1.0.1:
+    dependencies:
+      dunder-proto: 1.0.1
+      es-object-atoms: 1.1.1
+
+  gopd@1.2.0: {}
+
   graceful-fs@4.2.11: {}
 
+  has-symbols@1.1.0: {}
+
+  has-tostringtag@1.0.2:
+    dependencies:
+      has-symbols: 1.1.0
+
+  hasown@2.0.2:
+    dependencies:
+      function-bind: 1.1.2
+
+  idb-keyval@6.2.2: {}
+
+  ieee754@1.2.1: {}
+
   inline-style-parser@0.2.4: {}
 
   is-reference@3.0.3:
@@ -3092,6 +2801,8 @@
       '@types/estree': 1.0.8
 
   jiti@2.5.1: {}
+
+  js-base64@3.7.7: {}
 
   json-schema@0.4.0: {}
 
@@ -3144,10 +2855,20 @@
 
   locate-character@3.0.0: {}
 
+  lodash.clonedeep@4.5.0: {}
+
   magic-string@0.30.19:
     dependencies:
       '@jridgewell/sourcemap-codec': 1.5.5
 
+  math-intrinsics@1.1.0: {}
+
+  mime-db@1.52.0: {}
+
+  mime-types@2.1.35:
+    dependencies:
+      mime-db: 1.52.0
+
   minipass@7.1.2: {}
 
   minizlib@3.0.2:
@@ -3163,6 +2884,19 @@
   ms@2.1.3: {}
 
   nanoid@3.3.11: {}
+
+  native-file-system-adapter@3.0.1:
+    optionalDependencies:
+      fetch-blob: 3.2.0
+
+  node-domexception@1.0.0:
+    optional: true
+
+  node-fetch@2.7.0:
+    dependencies:
+      whatwg-url: 5.0.0
+
+  object-inspect@1.13.4: {}
 
   picocolors@1.1.1: {}
 
@@ -3180,6 +2914,20 @@
       svelte: 5.38.10
 
   prettier@3.6.2: {}
+
+  process@0.11.10: {}
+
+  qs@6.14.0:
+    dependencies:
+      side-channel: 1.1.0
+
+  readable-stream@4.7.0:
+    dependencies:
+      abort-controller: 3.0.0
+      buffer: 6.0.3
+      events: 3.3.0
+      process: 0.11.10
+      string_decoder: 1.3.0
 
   readdirp@4.1.2: {}
 
@@ -3219,7 +2967,37 @@
     dependencies:
       mri: 1.2.0
 
+  safe-buffer@5.2.1: {}
+
   set-cookie-parser@2.7.1: {}
+
+  side-channel-list@1.0.0:
+    dependencies:
+      es-errors: 1.3.0
+      object-inspect: 1.13.4
+
+  side-channel-map@1.0.1:
+    dependencies:
+      call-bound: 1.0.4
+      es-errors: 1.3.0
+      get-intrinsic: 1.3.0
+      object-inspect: 1.13.4
+
+  side-channel-weakmap@1.0.2:
+    dependencies:
+      call-bound: 1.0.4
+      es-errors: 1.3.0
+      get-intrinsic: 1.3.0
+      object-inspect: 1.13.4
+      side-channel-map: 1.0.1
+
+  side-channel@1.1.0:
+    dependencies:
+      es-errors: 1.3.0
+      object-inspect: 1.13.4
+      side-channel-list: 1.0.0
+      side-channel-map: 1.0.1
+      side-channel-weakmap: 1.0.2
 
   sirv@3.0.2:
     dependencies:
@@ -3228,6 +3006,12 @@
       totalist: 3.0.1
 
   source-map-js@1.2.1: {}
+
+  string_decoder@1.3.0:
+    dependencies:
+      safe-buffer: 5.2.1
+
+  strnum@2.1.1: {}
 
   style-to-object@1.0.9:
     dependencies:
@@ -3300,13 +3084,21 @@
 
   totalist@3.0.1: {}
 
+  tr46@0.0.3: {}
+
   tslib@2.8.1: {}
 
   tw-animate-css@1.3.8: {}
 
   typescript@5.9.2: {}
 
-  vite@7.1.5(jiti@2.5.1)(lightningcss@1.30.1):
+  undici-types@7.10.0: {}
+
+  url-join@4.0.1: {}
+
+  uuid@9.0.1: {}
+
+  vite@7.1.5(@types/node@24.3.3)(jiti@2.5.1)(lightningcss@1.30.1):
     dependencies:
       esbuild: 0.25.9
       fdir: 6.5.0(picomatch@4.0.3)
@@ -3315,16 +3107,29 @@
       rollup: 4.50.1
       tinyglobby: 0.2.15
     optionalDependencies:
+      '@types/node': 24.3.3
       fsevents: 2.3.3
       jiti: 2.5.1
       lightningcss: 1.30.1
 
-  vitefu@1.1.1(vite@7.1.5(jiti@2.5.1)(lightningcss@1.30.1)):
+  vitefu@1.1.1(vite@7.1.5(@types/node@24.3.3)(jiti@2.5.1)(lightningcss@1.30.1)):
     optionalDependencies:
-      vite: 7.1.5(jiti@2.5.1)(lightningcss@1.30.1)
+      vite: 7.1.5(@types/node@24.3.3)(jiti@2.5.1)(lightningcss@1.30.1)
+
+  web-streams-polyfill@3.3.3:
+    optional: true
+
+  webidl-conversions@3.0.1: {}
+
+  whatwg-url@5.0.0:
+    dependencies:
+      tr46: 0.0.3
+      webidl-conversions: 3.0.1
 
   yallist@5.0.0: {}
 
+  yargs-parser@20.2.9: {}
+
   zimmerframe@1.1.4: {}
 
   zod@4.1.8: {}