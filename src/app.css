--- conflicted
+++ resolved
@@ -7,74 +7,6 @@
 @custom-variant dark (&: is(.dark *));
 
 :root {
-<<<<<<< HEAD
-	--radius: 0.625rem;
-	--background: oklch(1 0 0);
-	--foreground: oklch(0.141 0.005 285.823);
-	--card: oklch(1 0 0);
-	--card-foreground: oklch(0.141 0.005 285.823);
-	--popover: oklch(1 0 0);
-	--popover-foreground: oklch(0.141 0.005 285.823);
-	--primary: oklch(0.21 0.006 285.885);
-	--primary-foreground: oklch(0.985 0 0);
-	--secondary: oklch(0.967 0.001 286.375);
-	--secondary-foreground: oklch(0.21 0.006 285.885);
-	--muted: oklch(0.967 0.001 286.375);
-	--muted-foreground: oklch(0.552 0.016 285.938);
-	--accent: oklch(0.967 0.001 286.375);
-	--accent-foreground: oklch(0.21 0.006 285.885);
-	--destructive: oklch(0.577 0.245 27.325);
-	--border: oklch(0.92 0.004 286.32);
-	--input: oklch(0.92 0.004 286.32);
-	--ring: oklch(0.705 0.015 286.067);
-	--chart-1: oklch(0.646 0.222 41.116);
-	--chart-2: oklch(0.6 0.118 184.704);
-	--chart-3: oklch(0.398 0.07 227.392);
-	--chart-4: oklch(0.828 0.189 84.429);
-	--chart-5: oklch(0.769 0.188 70.08);
-	--sidebar: oklch(0.985 0 0);
-	--sidebar-foreground: oklch(0.141 0.005 285.823);
-	--sidebar-primary: oklch(0.21 0.006 285.885);
-	--sidebar-primary-foreground: oklch(0.985 0 0);
-	--sidebar-accent: oklch(0.967 0.001 286.375);
-	--sidebar-accent-foreground: oklch(0.21 0.006 285.885);
-	--sidebar-border: oklch(0.92 0.004 286.32);
-	--sidebar-ring: oklch(0.705 0.015 286.067);
-}
-
-.dark {
-	--background: oklch(0.141 0.005 285.823);
-	--foreground: oklch(0.985 0 0);
-	--card: oklch(0.21 0.006 285.885);
-	--card-foreground: oklch(0.985 0 0);
-	--popover: oklch(0.21 0.006 285.885);
-	--popover-foreground: oklch(0.985 0 0);
-	--primary: oklch(0.92 0.004 286.32);
-	--primary-foreground: oklch(0.21 0.006 285.885);
-	--secondary: oklch(0.274 0.006 286.033);
-	--secondary-foreground: oklch(0.985 0 0);
-	--muted: oklch(0.274 0.006 286.033);
-	--muted-foreground: oklch(0.705 0.015 286.067);
-	--accent: oklch(0.274 0.006 286.033);
-	--accent-foreground: oklch(0.985 0 0);
-	--destructive: oklch(0.704 0.191 22.216);
-	--border: oklch(1 0 0 / 10%);
-	--input: oklch(1 0 0 / 15%);
-	--ring: oklch(0.552 0.016 285.938);
-	--chart-1: oklch(0.488 0.243 264.376);
-	--chart-2: oklch(0.696 0.17 162.48);
-	--chart-3: oklch(0.769 0.188 70.08);
-	--chart-4: oklch(0.627 0.265 303.9);
-	--chart-5: oklch(0.645 0.246 16.439);
-	--sidebar: oklch(0.21 0.006 285.885);
-	--sidebar-foreground: oklch(0.985 0 0);
-	--sidebar-primary: oklch(0.488 0.243 264.376);
-	--sidebar-primary-foreground: oklch(0.985 0 0);
-	--sidebar-accent: oklch(0.274 0.006 286.033);
-	--sidebar-accent-foreground: oklch(0.985 0 0);
-	--sidebar-border: oklch(1 0 0 / 10%);
-	--sidebar-ring: oklch(0.552 0.016 285.938);
-=======
   --radius: 0.625rem;
   --background: oklch(0.98 0.02 85);
   --foreground: oklch(0.25 0.15 15);
@@ -141,7 +73,6 @@
   --sidebar-accent-foreground: oklch(0.98 0.02 85);
   --sidebar-border: oklch(0.98 0.02 85 / 15%);
   --sidebar-ring: oklch(0.45 0.12 15);
->>>>>>> 3336540d
 }
 
 @theme inline {
