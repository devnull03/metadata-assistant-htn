<script lang="ts">
    import * as Tabs from "$lib/components/ui/tabs";
    import { LayoutGrid, AlignJustify } from "@lucide/svelte";
    import Grid from "./grid.svelte";
    import Spreadsheet from "./spreadsheet.svelte";
    import type { ComponentProps } from "svelte";
    import { type Sheet } from "$lib/interfaces/sheet.interface";

<<<<<<< HEAD
    interface DataViewProps extends ComponentProps<typeof Tabs.Root> {
        items: Sheet;
        
    }
    let { ref = $bindable(null), items, ...restProps }: DataViewProps = $props();
=======
	interface DataViewProps extends ComponentProps<typeof Tabs.Root> {
		items: Sheet;
	}
	let { ref = $bindable(null), items = $bindable(), ...restProps }: DataViewProps = $props();
>>>>>>> 60c405d6

    let defaultView: "grid" | "spreadsheet" = "grid";
</script>

<div>
    <Tabs.Root value={defaultView} {...restProps}>
        <Tabs.List>
            <Tabs.Trigger value="grid"><LayoutGrid /></Tabs.Trigger>
            <Tabs.Trigger value="spreadsheet"><AlignJustify /></Tabs.Trigger>
        </Tabs.List>
        <Tabs.Content value="grid">
            <Grid bind:items />
        </Tabs.Content>
        <Tabs.Content value="spreadsheet">
            <Spreadsheet bind:items />
        </Tabs.Content>
    </Tabs.Root>
</div><|MERGE_RESOLUTION|>--- conflicted
+++ resolved
@@ -1,38 +1,30 @@
 <script lang="ts">
-    import * as Tabs from "$lib/components/ui/tabs";
-    import { LayoutGrid, AlignJustify } from "@lucide/svelte";
-    import Grid from "./grid.svelte";
-    import Spreadsheet from "./spreadsheet.svelte";
-    import type { ComponentProps } from "svelte";
-    import { type Sheet } from "$lib/interfaces/sheet.interface";
+	import * as Tabs from "$lib/components/ui/tabs";
+	import { LayoutGrid, AlignJustify } from "@lucide/svelte";
+	import Grid from "./grid.svelte";
+	import Spreadsheet from "./spreadsheet.svelte";
+	import type { ComponentProps } from "svelte";
+	import { type Sheet } from "$lib/interfaces/sheet.interface";
 
-<<<<<<< HEAD
-    interface DataViewProps extends ComponentProps<typeof Tabs.Root> {
-        items: Sheet;
-        
-    }
-    let { ref = $bindable(null), items, ...restProps }: DataViewProps = $props();
-=======
 	interface DataViewProps extends ComponentProps<typeof Tabs.Root> {
 		items: Sheet;
 	}
 	let { ref = $bindable(null), items = $bindable(), ...restProps }: DataViewProps = $props();
->>>>>>> 60c405d6
 
-    let defaultView: "grid" | "spreadsheet" = "grid";
+	let defaultView: "grid" | "spreadsheet" = "grid";
 </script>
 
 <div>
-    <Tabs.Root value={defaultView} {...restProps}>
-        <Tabs.List>
-            <Tabs.Trigger value="grid"><LayoutGrid /></Tabs.Trigger>
-            <Tabs.Trigger value="spreadsheet"><AlignJustify /></Tabs.Trigger>
-        </Tabs.List>
-        <Tabs.Content value="grid">
-            <Grid bind:items />
-        </Tabs.Content>
-        <Tabs.Content value="spreadsheet">
-            <Spreadsheet bind:items />
-        </Tabs.Content>
-    </Tabs.Root>
+	<Tabs.Root value={defaultView} {...restProps}>
+		<Tabs.List>
+			<Tabs.Trigger value="grid"><LayoutGrid /></Tabs.Trigger>
+			<Tabs.Trigger value="spreadsheet"><AlignJustify /></Tabs.Trigger>
+		</Tabs.List>
+		<Tabs.Content value="grid">
+			<Grid bind:items />
+		</Tabs.Content>
+		<Tabs.Content value="spreadsheet">
+			<Spreadsheet bind:items />
+		</Tabs.Content>
+	</Tabs.Root>
 </div>