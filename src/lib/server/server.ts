--- conflicted
+++ resolved
@@ -74,7 +74,11 @@
 				},*/
 				//parent_id: { type: "string", description: "Identifier of the parent record or object" },
 				fileTitle: { type: "string", description: "Title of the file" },
-				title: { type: "string", description: "General title of the record or resource (ex \"[Photograph of a woman addressing the audience at the Punjabi Language Education Association's Language Day event]\")" },
+				title: {
+					type: "string",
+					description:
+						'General title of the record or resource (ex "[Photograph of a woman addressing the audience at the Punjabi Language Education Association\'s Language Day event]")'
+				},
 				field_linked_agent: {
 					type: "string",
 					description: "Agent (person, organization) linked to this resource (depicted)"
@@ -83,19 +87,29 @@
 				//	type: "string",
 				//	description: "Date the resource was created, in EDTF format"
 				//},
-				field_extent: { type: "string", description: "Extent or size of the resource (ex \"1 photograph : col. negative\")" },
-				field_description: { type: "string", description: "Description of the resource, multiple paragraphs (3) if possible" },
+				field_extent: {
+					type: "string",
+					description: 'Extent or size of the resource (ex "1 photograph : col. negative")'
+				},
+				field_description: {
+					type: "string",
+					description: "Description of the resource, multiple paragraphs (3) if possible"
+				},
 				field_rights: {
 					type: "string",
-					description: "Rights or usage restrictions for the resource (ex \"CC BY-NC-SA 4.0\")"
+					description: 'Rights or usage restrictions for the resource (ex "CC BY-NC-SA 4.0")'
 				},
 				field_resource_type: {
 					type: "string",
-					description: "Type of the resource (ex \"still image\")"
+					description: 'Type of the resource (ex "still image")'
 				},
 				field_language: { type: "string", description: "Language(s) of the resource" },
 				field_note: { type: "string", description: "Additional notes related to the resource" },
-				field_subject: { type: "string", description: "Subject or topic of the resource (ex \"Events; Language education; Speeches, addresses, etc., Canadian; Panjabi language\")" },
+				field_subject: {
+					type: "string",
+					description:
+						'Subject or topic of the resource (ex "Events; Language education; Speeches, addresses, etc., Canadian; Panjabi language")'
+				},
 				//field_sacda_thesaurus: {
 				//	type: "string",
 				//	description: "Controlled vocabulary or thesaurus term (SACDA)"
@@ -107,12 +121,13 @@
 				},
 				field_geographic_subject: {
 					type: "string",
-					description: "Geographic subject or location associated with the resource (ex \"surrey_bc\")"
+					description:
+						'Geographic subject or location associated with the resource (ex "surrey_bc")'
 				},
 				field_coordinates: {
 					type: "string",
 					description: "Geographic coordinates related to the resource"
-				},
+				}
 				//field_member_of: {
 				//	type: "string",
 				//	description: "Collection or group this resource belongs to"
@@ -142,7 +157,7 @@
 				"field_subjects_name",
 				"field_subject_name__organization",
 				"field_geographic_subject",
-				"field_coordinates",
+				"field_coordinates"
 				//"field_member_of",
 				//"file",
 				//"file_extention",
@@ -162,22 +177,17 @@
 	token: COHERE_API_KEY
 });
 
-<<<<<<< HEAD
-export async function 	queryCohere(image: string, qna?: [q: string, a: string][]) {
+export async function queryCohere(image: string, qna?: [q: string, a: string][]) {
 	const response = await cohere.chat({
 		model: "command-a-vision-07-2025",
 		messages: [
 			{
 				role: "system",
-				content: [
-					{ type: "text", text: prompt }
-				]
+				content: [{ type: "text", text: prompt }]
 			},
 			{
 				role: "user",
-				content: [
-					{ type: "image_url", imageUrl: { url: `data:image/png;base64,${image}` } } as any,
-				]
+				content: [{ type: "image_url", imageUrl: { url: `data:image/png;base64,${image}` } } as any]
 			},
 			...(qna
 				? [
@@ -197,24 +207,6 @@
 		],
 		responseFormat: responseFormat
 	});
-=======
-export async function queryCohere(chatHistory: any[]) {
-  console.log("Chat History:", chatHistory);
-
-  const response = await cohere.chat({
-    model: 'command-a-vision-07-2025',
-    messages: [
-      {
-        role: 'system',
-        content: [
-          { type: 'text', text: prompt }
-        ]
-      },
-      ...chatHistory
-    ],
-    responseFormat: responseFormat
-  });
->>>>>>> 3ca17f47
 
 	return JSON.parse((response.message.content as any)[0].text);
 }