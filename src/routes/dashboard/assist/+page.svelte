<script lang="ts">
<<<<<<< HEAD
    import * as Collapsible from "$lib/components/ui/collapsible";
    import DataView from "$lib/components/data-view/data-view.svelte";
    import { ChevronDown, ChevronRight } from "@lucide/svelte";
    import type { Sheet } from "$lib/interfaces/sheet.interface";
    import ItemViewModal from "$lib/components/item-view-modal/item-view-modal.svelte";

    // Sample data for each section - replace with your actual data
    let todoData: Sheet = {
        fields: [
            { title: "Task", instructions: "Task description" },
            { title: "Priority", instructions: "Task priority" },
            { title: "Assignee", instructions: "Person assigned" }
        ],
        rows: [
            { Task: "Review metadata schema", Priority: "High", Assignee: "John" },
            { Task: "Update documentation", Priority: "Medium", Assignee: "Jane" }
        ]
    };

    let inProgressData: Sheet = {
        fields: [
            { title: "Task", instructions: "Task description" },
            { title: "Priority", instructions: "Task priority" },
            { title: "Assignee", instructions: "Person assigned" }
        ],
        rows: [{ Task: "Implementing AI assistant", Priority: "High", Assignee: "Mike" }]
    };

    let doneData: Sheet = {
        fields: [
            { title: "Task", instructions: "Task description" },
            { title: "Priority", instructions: "Task priority" },
            { title: "Assignee", instructions: "Person assigned" }
        ],
        rows: [
            { Task: "Setup project structure", Priority: "High", Assignee: "Sarah" },
            { Task: "Design UI mockups", Priority: "Medium", Assignee: "Alex" }
        ]
    };

    // Collapsible states
    let todoOpen = $state(true);
    let inProgressOpen = $state(true);
    let doneOpen = $state(true);

    let itemViewModalOpen = $state(false);
   let currentModalData = $state({
    img: "",
    item: null,
 }) 
=======
	import * as Collapsible from "$lib/components/ui/collapsible";
	import DataView from "$lib/components/data-view/data-view.svelte";
	import { ChevronDown, ChevronRight } from "@lucide/svelte";
	import type { Sheet } from "$lib/interfaces/sheet.interface";
	import { getUploadedFiles } from "$lib/utils/files";
	import { onMount } from "svelte";
	import ItemViewModal from "$lib/components/item-view-modal/item-view-modal.svelte";

	let mockdata: Sheet = $state({
		fields: [
			{ title: "Task" },
			{ title: "Description" },
			{ title: "Due Date" },
			{ title: "Priority" }
		],
		rows: [
			{
				Task: "Design Homepage",
				Description: "Create wireframes and mockups for the new homepage.",
				"Due Date": "2024-10-01",
				Priority: "High"
			},
			{
				Task: "Develop API",
				Description: "Build the RESTful API for the mobile app.",
				"Due Date": "2024-10-05",
				Priority: "Medium"
			},
			{
				Task: "Write Documentation",
				Description: "Document the new features and API endpoints.",
				"Due Date": "2024-10-07",
				Priority: "Low"
			},
			{
				Task: "Test Application",
				Description: "Perform unit and integration testing.",
				"Due Date": "2024-10-10",
				Priority: "High"
			},
			{
				Task: "Deploy to Production",
				Description: "Deploy the latest version to the production environment.",
				"Due Date": "2024-10-12",
				Priority: "Medium"
			}
		],
		images: []
	});

	let todoRows: number[] = $state(Array.from({ length: mockdata.rows.length }, (_, i) => i));
	let inProgressRows: number[] = $state([]);
	let doneRows: number[] = $state([]);

	let todoData: Sheet = $derived({
		fields: mockdata.fields,
		rows: mockdata.rows?.filter((_, i) => todoRows.includes(i)) || [],
		images: mockdata.images?.filter((_, i) => todoRows.includes(i)) || []
	});

	let inProgressData: Sheet = $derived({
		fields: mockdata.fields,
		rows: mockdata.rows?.filter((_, i) => inProgressRows.includes(i)) || [],
		images: mockdata.images?.filter((_, i) => inProgressRows.includes(i)) || []
	});

	let doneData: Sheet = $derived({
		fields: mockdata.fields,
		rows: mockdata.rows?.filter((_, i) => doneRows.includes(i)) || [],
		images: mockdata.images?.filter((_, i) => doneRows.includes(i)) || []
	});

	let todoOpen = $state(true);
	let inProgressOpen = $state(true);
	let doneOpen = $state(true);

	$inspect(mockdata);

	onMount(async () => {
		mockdata.images = (await getUploadedFiles()) || [];
		mockdata = mockdata;
		// console.log(mockdata.images);
	});
>>>>>>> 60c405d6
</script>

<ItemViewModal bind:isOpen={itemViewModalOpen} {...currentModalData} />

<div class="p-4 max-w-full">
    <h1 class="text-2xl font-bold mb-6">Task Management Board</h1>

<<<<<<< HEAD
    <div class="flex flex-col gap-6 w-full">
        <!-- Todo Section -->
        <div class="bg-card border border-border rounded-lg overflow-hidden w-full">
            <Collapsible.Root bind:open={todoOpen}>
                <Collapsible.Trigger class="w-full p-4 bg-muted border-l-4 border-l-destructive">
                    <div class="flex items-center gap-2">
                        {#if todoOpen}
                            <ChevronDown class="h-4 w-4" />
                        {:else}
                            <ChevronRight class="h-4 w-4" />
                        {/if}
                        <h2 class="text-lg font-semibold">To Do</h2>
                        <span
                            class="bg-primary text-primary-foreground text-xs px-2 py-1 rounded-full font-medium"
                            >{todoData.rows.length}</span
                        >
                    </div>
                </Collapsible.Trigger>
                <Collapsible.Content class="max-h-96 overflow-y-auto">
                    <div class="p-4">
                        <DataView items={todoData} />
                    </div>
                </Collapsible.Content>
            </Collapsible.Root>
        </div>

        <!-- In Progress Section -->
        <div class="bg-card border border-border rounded-lg overflow-hidden w-full">
            <Collapsible.Root bind:open={inProgressOpen}>
                <Collapsible.Trigger class="w-full p-4 bg-muted border-l-4 border-l-yellow-500">
                    <div class="flex items-center gap-2">
                        {#if inProgressOpen}
                            <ChevronDown class="h-4 w-4" />
                        {:else}
                            <ChevronRight class="h-4 w-4" />
                        {/if}
                        <h2 class="text-lg font-semibold">In Progress</h2>
                        <span
                            class="bg-primary text-primary-foreground text-xs px-2 py-1 rounded-full font-medium"
                            >{inProgressData.rows.length}</span
                        >
                    </div>
                </Collapsible.Trigger>
                <Collapsible.Content class="max-h-96 overflow-y-auto">
                    <div class="p-4">
                        <DataView items={inProgressData} />
                    </div>
                </Collapsible.Content>
            </Collapsible.Root>
        </div>

        <!-- Done Section -->
        <div class="bg-card border border-border rounded-lg overflow-hidden w-full">
            <Collapsible.Root bind:open={doneOpen}>
                <Collapsible.Trigger class="w-full p-4 bg-muted border-l-4 border-l-green-500">
                    <div class="flex items-center gap-2">
                        {#if doneOpen}
                            <ChevronDown class="h-4 w-4" />
                        {:else}
                            <ChevronRight class="h-4 w-4" />
                        {/if}
                        <h2 class="text-lg font-semibold">Done</h2>
                        <span
                            class="bg-primary text-primary-foreground text-xs px-2 py-1 rounded-full font-medium"
                            >{doneData.rows.length}</span
                        >
                    </div>
                </Collapsible.Trigger>
                <Collapsible.Content class="max-h-96 overflow-y-auto">
                    <div class="p-4">
                        <DataView items={doneData} />
                    </div>
                </Collapsible.Content>
            </Collapsible.Root>
        </div>
    </div>
=======
	<div class="flex flex-col gap-6 w-full">
		<!-- Todo Section -->
		<div class="bg-card border border-border rounded-lg overflow-hidden w-full">
			<Collapsible.Root bind:open={todoOpen}>
				<Collapsible.Trigger class="w-full p-4 bg-muted border-l-4 border-l-destructive">
					<div class="flex items-center gap-2">
						{#if todoOpen}
							<ChevronDown class="h-4 w-4" />
						{:else}
							<ChevronRight class="h-4 w-4" />
						{/if}
						<h2 class="text-lg font-semibold">To Do</h2>
						<span
							class="bg-primary text-primary-foreground text-xs px-2 py-1 rounded-full font-medium"
							>{todoData.rows.length}</span
						>
					</div>
				</Collapsible.Trigger>
				<Collapsible.Content class="max-h-96 overflow-y-auto">
					<div class="p-4">
						<DataView bind:items={todoData} />
					</div>
				</Collapsible.Content>
			</Collapsible.Root>
		</div>

		<!-- In Progress Section -->
		<div class="bg-card border border-border rounded-lg overflow-hidden w-full">
			<Collapsible.Root bind:open={inProgressOpen}>
				<Collapsible.Trigger class="w-full p-4 bg-muted border-l-4 border-l-yellow-500">
					<div class="flex items-center gap-2">
						{#if inProgressOpen}
							<ChevronDown class="h-4 w-4" />
						{:else}
							<ChevronRight class="h-4 w-4" />
						{/if}
						<h2 class="text-lg font-semibold">In Progress</h2>
						<span
							class="bg-primary text-primary-foreground text-xs px-2 py-1 rounded-full font-medium"
							>{inProgressData.rows.length}</span
						>
					</div>
				</Collapsible.Trigger>
				<Collapsible.Content class="max-h-96 overflow-y-auto">
					<div class="p-4">
						<DataView bind:items={inProgressData} />
					</div>
				</Collapsible.Content>
			</Collapsible.Root>
		</div>

		<!-- Done Section -->
		<div class="bg-card border border-border rounded-lg overflow-hidden w-full">
			<Collapsible.Root bind:open={doneOpen}>
				<Collapsible.Trigger class="w-full p-4 bg-muted border-l-4 border-l-green-500">
					<div class="flex items-center gap-2">
						{#if doneOpen}
							<ChevronDown class="h-4 w-4" />
						{:else}
							<ChevronRight class="h-4 w-4" />
						{/if}
						<h2 class="text-lg font-semibold">Done</h2>
						<span
							class="bg-primary text-primary-foreground text-xs px-2 py-1 rounded-full font-medium"
							>{doneData.rows.length}</span
						>
					</div>
				</Collapsible.Trigger>
				<Collapsible.Content class="max-h-96 overflow-y-auto">
					<div class="p-4">
						<DataView bind:items={doneData} />
					</div>
				</Collapsible.Content>
			</Collapsible.Root>
		</div>
	</div>
>>>>>>> 60c405d6
</div><|MERGE_RESOLUTION|>--- conflicted
+++ resolved
@@ -1,56 +1,4 @@
 <script lang="ts">
-<<<<<<< HEAD
-    import * as Collapsible from "$lib/components/ui/collapsible";
-    import DataView from "$lib/components/data-view/data-view.svelte";
-    import { ChevronDown, ChevronRight } from "@lucide/svelte";
-    import type { Sheet } from "$lib/interfaces/sheet.interface";
-    import ItemViewModal from "$lib/components/item-view-modal/item-view-modal.svelte";
-
-    // Sample data for each section - replace with your actual data
-    let todoData: Sheet = {
-        fields: [
-            { title: "Task", instructions: "Task description" },
-            { title: "Priority", instructions: "Task priority" },
-            { title: "Assignee", instructions: "Person assigned" }
-        ],
-        rows: [
-            { Task: "Review metadata schema", Priority: "High", Assignee: "John" },
-            { Task: "Update documentation", Priority: "Medium", Assignee: "Jane" }
-        ]
-    };
-
-    let inProgressData: Sheet = {
-        fields: [
-            { title: "Task", instructions: "Task description" },
-            { title: "Priority", instructions: "Task priority" },
-            { title: "Assignee", instructions: "Person assigned" }
-        ],
-        rows: [{ Task: "Implementing AI assistant", Priority: "High", Assignee: "Mike" }]
-    };
-
-    let doneData: Sheet = {
-        fields: [
-            { title: "Task", instructions: "Task description" },
-            { title: "Priority", instructions: "Task priority" },
-            { title: "Assignee", instructions: "Person assigned" }
-        ],
-        rows: [
-            { Task: "Setup project structure", Priority: "High", Assignee: "Sarah" },
-            { Task: "Design UI mockups", Priority: "Medium", Assignee: "Alex" }
-        ]
-    };
-
-    // Collapsible states
-    let todoOpen = $state(true);
-    let inProgressOpen = $state(true);
-    let doneOpen = $state(true);
-
-    let itemViewModalOpen = $state(false);
-   let currentModalData = $state({
-    img: "",
-    item: null,
- }) 
-=======
 	import * as Collapsible from "$lib/components/ui/collapsible";
 	import DataView from "$lib/components/data-view/data-view.svelte";
 	import { ChevronDown, ChevronRight } from "@lucide/svelte";
@@ -134,92 +82,11 @@
 		mockdata = mockdata;
 		// console.log(mockdata.images);
 	});
->>>>>>> 60c405d6
 </script>
 
-<ItemViewModal bind:isOpen={itemViewModalOpen} {...currentModalData} />
+<div class="p-4 max-w-full">
+	<h1 class="text-2xl font-bold mb-6">Task Management Board</h1>
 
-<div class="p-4 max-w-full">
-    <h1 class="text-2xl font-bold mb-6">Task Management Board</h1>
-
-<<<<<<< HEAD
-    <div class="flex flex-col gap-6 w-full">
-        <!-- Todo Section -->
-        <div class="bg-card border border-border rounded-lg overflow-hidden w-full">
-            <Collapsible.Root bind:open={todoOpen}>
-                <Collapsible.Trigger class="w-full p-4 bg-muted border-l-4 border-l-destructive">
-                    <div class="flex items-center gap-2">
-                        {#if todoOpen}
-                            <ChevronDown class="h-4 w-4" />
-                        {:else}
-                            <ChevronRight class="h-4 w-4" />
-                        {/if}
-                        <h2 class="text-lg font-semibold">To Do</h2>
-                        <span
-                            class="bg-primary text-primary-foreground text-xs px-2 py-1 rounded-full font-medium"
-                            >{todoData.rows.length}</span
-                        >
-                    </div>
-                </Collapsible.Trigger>
-                <Collapsible.Content class="max-h-96 overflow-y-auto">
-                    <div class="p-4">
-                        <DataView items={todoData} />
-                    </div>
-                </Collapsible.Content>
-            </Collapsible.Root>
-        </div>
-
-        <!-- In Progress Section -->
-        <div class="bg-card border border-border rounded-lg overflow-hidden w-full">
-            <Collapsible.Root bind:open={inProgressOpen}>
-                <Collapsible.Trigger class="w-full p-4 bg-muted border-l-4 border-l-yellow-500">
-                    <div class="flex items-center gap-2">
-                        {#if inProgressOpen}
-                            <ChevronDown class="h-4 w-4" />
-                        {:else}
-                            <ChevronRight class="h-4 w-4" />
-                        {/if}
-                        <h2 class="text-lg font-semibold">In Progress</h2>
-                        <span
-                            class="bg-primary text-primary-foreground text-xs px-2 py-1 rounded-full font-medium"
-                            >{inProgressData.rows.length}</span
-                        >
-                    </div>
-                </Collapsible.Trigger>
-                <Collapsible.Content class="max-h-96 overflow-y-auto">
-                    <div class="p-4">
-                        <DataView items={inProgressData} />
-                    </div>
-                </Collapsible.Content>
-            </Collapsible.Root>
-        </div>
-
-        <!-- Done Section -->
-        <div class="bg-card border border-border rounded-lg overflow-hidden w-full">
-            <Collapsible.Root bind:open={doneOpen}>
-                <Collapsible.Trigger class="w-full p-4 bg-muted border-l-4 border-l-green-500">
-                    <div class="flex items-center gap-2">
-                        {#if doneOpen}
-                            <ChevronDown class="h-4 w-4" />
-                        {:else}
-                            <ChevronRight class="h-4 w-4" />
-                        {/if}
-                        <h2 class="text-lg font-semibold">Done</h2>
-                        <span
-                            class="bg-primary text-primary-foreground text-xs px-2 py-1 rounded-full font-medium"
-                            >{doneData.rows.length}</span
-                        >
-                    </div>
-                </Collapsible.Trigger>
-                <Collapsible.Content class="max-h-96 overflow-y-auto">
-                    <div class="p-4">
-                        <DataView items={doneData} />
-                    </div>
-                </Collapsible.Content>
-            </Collapsible.Root>
-        </div>
-    </div>
-=======
 	<div class="flex flex-col gap-6 w-full">
 		<!-- Todo Section -->
 		<div class="bg-card border border-border rounded-lg overflow-hidden w-full">
@@ -296,5 +163,4 @@
 			</Collapsible.Root>
 		</div>
 	</div>
->>>>>>> 60c405d6
 </div>