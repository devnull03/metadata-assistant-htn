<script lang="ts">
<<<<<<< HEAD
	import * as Collapsible from "$lib/components/ui/collapsible";
	import DataView from "$lib/components/data-view/data-view.svelte";
	import { ChevronDown, ChevronRight, GripHorizontal } from "@lucide/svelte";
	import { type Sheet } from "$lib/interfaces/sheet.interface";
	import { getUploadedFiles } from "$lib/utils/files";
	import { onMount } from "svelte";
	import type { PageData } from "./$types";

	let data: PageData = $props();

	let todoDisplayMode = $state<"spreadsheet" | "grid">(data.data.todoDisplayMode ?? "grid");
	let doneDisplayMode = $state<"spreadsheet" | "grid">(data.data.doneDisplayMode ?? "spreadsheet");

	$inspect(data);

	let sheet_data: Sheet = $state({
		fields: [
			{ title: "Task" },
			{ title: "Description" },
			{ title: "Due Date" },
			{ title: "Priority" }
		],
		rows: [
			{
				Task: "Design Homepage",
				Description: "Create wireframes and mockups for the new homepage.",
				"Due Date": "2024-10-01",
				Priority: "High"
			},
			{
				Task: "Develop API",
				Description: "Build the RESTful API for the mobile app.",
				"Due Date": "2024-10-05",
				Priority: "Medium"
			},
			{
				Task: "Write Documentation",
				Description: "Document the new features and API endpoints.",
				"Due Date": "2024-10-07",
				Priority: "Low"
			},
			{
				Task: "Test Application",
				Description: "Perform unit and integration testing.",
				"Due Date": "2024-10-10",
				Priority: "High"
			},
			{
				Task: "Deploy to Production",
				Description: "Deploy the latest version to the production environment.",
				"Due Date": "2024-10-12",
				Priority: "Medium"
			}
		],
		images: []
	});

	let todoRows: number[] = $state(Array.from({ length: sheet_data.rows.length }, (_, i) => i));
	let doneRows: number[] = $state([]);

	let todoData: Sheet = $derived({
		fields: sheet_data.fields,
		rows: sheet_data.rows?.filter((_, i) => todoRows.includes(i)) || [],
		images: sheet_data.images?.filter((_, i) => todoRows.includes(i)) || []
	});

	let doneData: Sheet = $derived({
		fields: sheet_data.fields,
		rows: sheet_data.rows?.filter((_, i) => doneRows.includes(i)) || [],
		images: sheet_data.images?.filter((_, i) => doneRows.includes(i)) || []
	});

	let todoOpen = $state(true);
	let doneOpen = $state(true);

	$inspect(sheet_data);

	let imagesLoading = $state(true);
	onMount(async () => {
		sheet_data.images = (await getUploadedFiles()) || [];
		imagesLoading = false;
	});

	// $effect(() => {
	// 	const searchParams = new URLSearchParams($page.url.searchParams);

	// 	// Update search params based on display modes
	// 	if (data.todoDisplayMode) {
	// 		searchParams.set("todoMode", data.todoDisplayMode);
	// 	}
	// 	if (data.doneDisplayMode) {
	// 		searchParams.set("doneMode", data.doneDisplayMode);
	// 	}

	// 	// Navigate to the new URL with updated search params
	// 	const newUrl = `${$page.url.pathname}?${searchParams.toString()}`;
	// 	goto(newUrl, { replaceState: true, noScroll: true });
	// });

	let todoHeight = $state(400);
	let doneHeight = $state(400);

	function createResizeHandler(
		heightSetter: (height: number) => void,
		currentHeight: () => number
	) {
		return function (event: MouseEvent) {
			event.preventDefault();
			const startY = event.clientY;
			const startHeight = currentHeight();

			function onMouseMove(e: MouseEvent) {
				const delta = e.clientY - startY;
				const newHeight = Math.max(200, Math.min(800, startHeight + delta));
				heightSetter(newHeight);
			}

			function onMouseUp() {
				document.removeEventListener("mousemove", onMouseMove);
				document.removeEventListener("mouseup", onMouseUp);
			}

			document.addEventListener("mousemove", onMouseMove);
			document.addEventListener("mouseup", onMouseUp);
		};
	}
=======
    import * as Collapsible from "$lib/components/ui/collapsible";
    import DataView from "$lib/components/data-view/data-view.svelte";
    import { ChevronDown, ChevronRight } from "@lucide/svelte";
    import type { Sheet } from "$lib/interfaces/sheet.interface";
    import { getUploadedFiles } from "$lib/utils/files";
    import { onMount } from "svelte";
    import ItemViewModalProps from "$lib/components/item-view-modal/item-view-modal.svelte";

    let mockdata: Sheet = $state({
        fields: [
            { title: "Task" },
            { title: "Description" },
            { title: "Due Date" },
            { title: "Priority" }
        ],
        rows: [
            {
                Task: "Design Homepage",
                Description: "Create wireframes and mockups for the new homepage.",
                "Due Date": "2024-10-01",
                Priority: "High"
            },
            {
                Task: "Develop API",
                Description: "Build the RESTful API for the mobile app.",
                "Due Date": "2024-10-05",
                Priority: "Medium"
            },
            {
                Task: "Write Documentation",
                Description: "Document the new features and API endpoints.",
                "Due Date": "2024-10-07",
                Priority: "Low"
            },
            {
                Task: "Test Application",
                Description: "Perform unit and integration testing.",
                "Due Date": "2024-10-10",
                Priority: "High"
            },
            {
                Task: "Deploy to Production",
                Description: "Deploy the latest version to the production environment.",
                "Due Date": "2024-10-12",
                Priority: "Medium"
            }
        ],
        images: []
    });

    let todoRows: number[] = $state(Array.from({ length: mockdata.rows.length }, (_, i) => i));
    let inProgressRows: number[] = $state([]);
    let doneRows: number[] = $state([]);

    let todoData: Sheet = $derived({
        fields: mockdata.fields,
        rows: mockdata.rows?.filter((_, i) => todoRows.includes(i)) || [],
        images: mockdata.images?.filter((_, i) => todoRows.includes(i)) || []
    });

    let inProgressData: Sheet = $derived({
        fields: mockdata.fields,
        rows: mockdata.rows?.filter((_, i) => inProgressRows.includes(i)) || [],
        images: mockdata.images?.filter((_, i) => inProgressRows.includes(i)) || []
    });

    let doneData: Sheet = $derived({
        fields: mockdata.fields,
        rows: mockdata.rows?.filter((_, i) => doneRows.includes(i)) || [],
        images: mockdata.images?.filter((_, i) => doneRows.includes(i)) || []
    });

    let todoOpen = $state(true);
    let inProgressOpen = $state(true);
    let doneOpen = $state(true);

    $inspect(mockdata);

    onMount(async () => {
        mockdata.images = (await getUploadedFiles()) || [];
        mockdata = mockdata;
        // console.log(mockdata.images);
    });

    let isOpen = true;
    let img = "/sample/photos/1.jpg";
    let itemFields = { title: "Sample Photo", description: "This is a sample." };
    
>>>>>>> cb1b4dda
</script>

<ItemViewModalProps {isOpen} {img} {itemFields}></ItemViewModalProps>

<div class="p-4 max-w-full">
<<<<<<< HEAD
	<div class="flex flex-col gap-6 w-full">
		<!-- Todo Section -->
		<div class="bg-card border border-border rounded-lg overflow-hidden w-full">
			<Collapsible.Root bind:open={todoOpen}>
				<Collapsible.Trigger class="w-full p-4 bg-muted border-l-4 border-l-destructive">
					<div class="flex items-center gap-2">
						{#if todoOpen}
							<ChevronDown class="h-4 w-4" />
						{:else}
							<ChevronRight class="h-4 w-4" />
						{/if}
						<h2 class="text-lg font-semibold">To Do</h2>
						<span
							class="bg-primary text-primary-foreground text-xs px-2 py-1 rounded-full font-medium"
							>{todoData.rows.length}</span
						>
					</div>
				</Collapsible.Trigger>
				<Collapsible.Content>
					<div class="relative">
						<div class="py-4 overflow-y-auto" style={`height: ${todoHeight}px`}>
							<DataView
								bind:mode={todoDisplayMode}
								bind:items={todoData}
								{imagesLoading}
							/>
						</div>
						<!-- svelte-ignore a11y_no_static_element_interactions -->
						<div
							class="flex items-center justify-center h-3 bg-muted/50 cursor-row-resize hover:bg-muted transition-colors"
							onmousedown={createResizeHandler(
								(h) => (todoHeight = h),
								() => todoHeight
							)}
						>
							<GripHorizontal class="h-3 w-3 text-muted-foreground" />
						</div>
					</div>
				</Collapsible.Content>
			</Collapsible.Root>
		</div>

		<!-- Done Section -->
		<div class="bg-card border border-border rounded-lg overflow-hidden w-full">
			<Collapsible.Root bind:open={doneOpen}>
				<Collapsible.Trigger class="w-full p-4 bg-muted border-l-4 border-l-green-500">
					<div class="flex items-center gap-2">
						{#if doneOpen}
							<ChevronDown class="h-4 w-4" />
						{:else}
							<ChevronRight class="h-4 w-4" />
						{/if}
						<h2 class="text-lg font-semibold">Done</h2>
						<span
							class="bg-primary text-primary-foreground text-xs px-2 py-1 rounded-full font-medium"
							>{doneData.rows.length}</span
						>
					</div>
				</Collapsible.Trigger>
				<Collapsible.Content>
					<div class="relative">
						<div class="p-4 overflow-y-auto" style={`height: ${doneHeight}px`}>
							<DataView
								bind:mode={doneDisplayMode}
								bind:items={doneData}
								{imagesLoading}
							/>
						</div>
						<!-- svelte-ignore a11y_no_static_element_interactions -->
						<div
							class="flex items-center justify-center h-3 bg-muted/50 cursor-row-resize hover:bg-muted transition-colors"
							onmousedown={createResizeHandler(
								(h) => (doneHeight = h),
								() => doneHeight
							)}
						>
							<GripHorizontal class="h-3 w-3 text-muted-foreground" />
						</div>
					</div>
				</Collapsible.Content>
			</Collapsible.Root>
		</div>
	</div>
=======
    <h1 class="text-2xl font-bold mb-6">Task Management Board</h1>

    <div class="flex flex-col gap-6 w-full">
        <!-- Todo Section -->
        <div class="bg-card border border-border rounded-lg overflow-hidden w-full">
            <Collapsible.Root bind:open={todoOpen}>
                <Collapsible.Trigger class="w-full p-4 bg-muted border-l-4 border-l-destructive">
                    <div class="flex items-center gap-2">
                        {#if todoOpen}
                            <ChevronDown class="h-4 w-4" />
                        {:else}
                            <ChevronRight class="h-4 w-4" />
                        {/if}
                        <h2 class="text-lg font-semibold">To Do</h2>
                        <span
                            class="bg-primary text-primary-foreground text-xs px-2 py-1 rounded-full font-medium"
                            >{todoData.rows.length}</span
                        >
                    </div>
                </Collapsible.Trigger>
                <Collapsible.Content class="max-h-96 overflow-y-auto">
                    <div class="p-4">
                        <DataView bind:items={todoData} />
                    </div>
                </Collapsible.Content>
            </Collapsible.Root>
        </div>

        <!-- In Progress Section -->
        <div class="bg-card border border-border rounded-lg overflow-hidden w-full">
            <Collapsible.Root bind:open={inProgressOpen}>
                <Collapsible.Trigger class="w-full p-4 bg-muted border-l-4 border-l-yellow-500">
                    <div class="flex items-center gap-2">
                        {#if inProgressOpen}
                            <ChevronDown class="h-4 w-4" />
                        {:else}
                            <ChevronRight class="h-4 w-4" />
                        {/if}
                        <h2 class="text-lg font-semibold">In Progress</h2>
                        <span
                            class="bg-primary text-primary-foreground text-xs px-2 py-1 rounded-full font-medium"
                            >{inProgressData.rows.length}</span
                        >
                    </div>
                </Collapsible.Trigger>
                <Collapsible.Content class="max-h-96 overflow-y-auto">
                    <div class="p-4">
                        <DataView bind:items={inProgressData} />
                    </div>
                </Collapsible.Content>
            </Collapsible.Root>
        </div>

        <!-- Done Section -->
        <div class="bg-card border border-border rounded-lg overflow-hidden w-full">
            <Collapsible.Root bind:open={doneOpen}>
                <Collapsible.Trigger class="w-full p-4 bg-muted border-l-4 border-l-green-500">
                    <div class="flex items-center gap-2">
                        {#if doneOpen}
                            <ChevronDown class="h-4 w-4" />
                        {:else}
                            <ChevronRight class="h-4 w-4" />
                        {/if}
                        <h2 class="text-lg font-semibold">Done</h2>
                        <span
                            class="bg-primary text-primary-foreground text-xs px-2 py-1 rounded-full font-medium"
                            >{doneData.rows.length}</span
                        >
                    </div>
                </Collapsible.Trigger>
                <Collapsible.Content class="max-h-96 overflow-y-auto">
                    <div class="p-4">
                        <DataView bind:items={doneData} />
                    </div>
                </Collapsible.Content>
            </Collapsible.Root>
        </div>
    </div>
>>>>>>> cb1b4dda
</div><|MERGE_RESOLUTION|>--- conflicted
+++ resolved
@@ -1,5 +1,4 @@
 <script lang="ts">
-<<<<<<< HEAD
 	import * as Collapsible from "$lib/components/ui/collapsible";
 	import DataView from "$lib/components/data-view/data-view.svelte";
 	import { ChevronDown, ChevronRight, GripHorizontal } from "@lucide/svelte";
@@ -126,102 +125,11 @@
 			document.addEventListener("mouseup", onMouseUp);
 		};
 	}
-=======
-    import * as Collapsible from "$lib/components/ui/collapsible";
-    import DataView from "$lib/components/data-view/data-view.svelte";
-    import { ChevronDown, ChevronRight } from "@lucide/svelte";
-    import type { Sheet } from "$lib/interfaces/sheet.interface";
-    import { getUploadedFiles } from "$lib/utils/files";
-    import { onMount } from "svelte";
-    import ItemViewModalProps from "$lib/components/item-view-modal/item-view-modal.svelte";
-
-    let mockdata: Sheet = $state({
-        fields: [
-            { title: "Task" },
-            { title: "Description" },
-            { title: "Due Date" },
-            { title: "Priority" }
-        ],
-        rows: [
-            {
-                Task: "Design Homepage",
-                Description: "Create wireframes and mockups for the new homepage.",
-                "Due Date": "2024-10-01",
-                Priority: "High"
-            },
-            {
-                Task: "Develop API",
-                Description: "Build the RESTful API for the mobile app.",
-                "Due Date": "2024-10-05",
-                Priority: "Medium"
-            },
-            {
-                Task: "Write Documentation",
-                Description: "Document the new features and API endpoints.",
-                "Due Date": "2024-10-07",
-                Priority: "Low"
-            },
-            {
-                Task: "Test Application",
-                Description: "Perform unit and integration testing.",
-                "Due Date": "2024-10-10",
-                Priority: "High"
-            },
-            {
-                Task: "Deploy to Production",
-                Description: "Deploy the latest version to the production environment.",
-                "Due Date": "2024-10-12",
-                Priority: "Medium"
-            }
-        ],
-        images: []
-    });
-
-    let todoRows: number[] = $state(Array.from({ length: mockdata.rows.length }, (_, i) => i));
-    let inProgressRows: number[] = $state([]);
-    let doneRows: number[] = $state([]);
-
-    let todoData: Sheet = $derived({
-        fields: mockdata.fields,
-        rows: mockdata.rows?.filter((_, i) => todoRows.includes(i)) || [],
-        images: mockdata.images?.filter((_, i) => todoRows.includes(i)) || []
-    });
-
-    let inProgressData: Sheet = $derived({
-        fields: mockdata.fields,
-        rows: mockdata.rows?.filter((_, i) => inProgressRows.includes(i)) || [],
-        images: mockdata.images?.filter((_, i) => inProgressRows.includes(i)) || []
-    });
-
-    let doneData: Sheet = $derived({
-        fields: mockdata.fields,
-        rows: mockdata.rows?.filter((_, i) => doneRows.includes(i)) || [],
-        images: mockdata.images?.filter((_, i) => doneRows.includes(i)) || []
-    });
-
-    let todoOpen = $state(true);
-    let inProgressOpen = $state(true);
-    let doneOpen = $state(true);
-
-    $inspect(mockdata);
-
-    onMount(async () => {
-        mockdata.images = (await getUploadedFiles()) || [];
-        mockdata = mockdata;
-        // console.log(mockdata.images);
-    });
-
-    let isOpen = true;
-    let img = "/sample/photos/1.jpg";
-    let itemFields = { title: "Sample Photo", description: "This is a sample." };
-    
->>>>>>> cb1b4dda
 </script>
 
 <ItemViewModalProps {isOpen} {img} {itemFields}></ItemViewModalProps>
 
 <div class="p-4 max-w-full">
-<<<<<<< HEAD
 	<div class="flex flex-col gap-6 w-full">
 		<!-- Todo Section -->
 		<div class="bg-card border border-border rounded-lg overflow-hidden w-full">
@@ -305,84 +213,4 @@
 			</Collapsible.Root>
 		</div>
 	</div>
-=======
-    <h1 class="text-2xl font-bold mb-6">Task Management Board</h1>
-
-    <div class="flex flex-col gap-6 w-full">
-        <!-- Todo Section -->
-        <div class="bg-card border border-border rounded-lg overflow-hidden w-full">
-            <Collapsible.Root bind:open={todoOpen}>
-                <Collapsible.Trigger class="w-full p-4 bg-muted border-l-4 border-l-destructive">
-                    <div class="flex items-center gap-2">
-                        {#if todoOpen}
-                            <ChevronDown class="h-4 w-4" />
-                        {:else}
-                            <ChevronRight class="h-4 w-4" />
-                        {/if}
-                        <h2 class="text-lg font-semibold">To Do</h2>
-                        <span
-                            class="bg-primary text-primary-foreground text-xs px-2 py-1 rounded-full font-medium"
-                            >{todoData.rows.length}</span
-                        >
-                    </div>
-                </Collapsible.Trigger>
-                <Collapsible.Content class="max-h-96 overflow-y-auto">
-                    <div class="p-4">
-                        <DataView bind:items={todoData} />
-                    </div>
-                </Collapsible.Content>
-            </Collapsible.Root>
-        </div>
-
-        <!-- In Progress Section -->
-        <div class="bg-card border border-border rounded-lg overflow-hidden w-full">
-            <Collapsible.Root bind:open={inProgressOpen}>
-                <Collapsible.Trigger class="w-full p-4 bg-muted border-l-4 border-l-yellow-500">
-                    <div class="flex items-center gap-2">
-                        {#if inProgressOpen}
-                            <ChevronDown class="h-4 w-4" />
-                        {:else}
-                            <ChevronRight class="h-4 w-4" />
-                        {/if}
-                        <h2 class="text-lg font-semibold">In Progress</h2>
-                        <span
-                            class="bg-primary text-primary-foreground text-xs px-2 py-1 rounded-full font-medium"
-                            >{inProgressData.rows.length}</span
-                        >
-                    </div>
-                </Collapsible.Trigger>
-                <Collapsible.Content class="max-h-96 overflow-y-auto">
-                    <div class="p-4">
-                        <DataView bind:items={inProgressData} />
-                    </div>
-                </Collapsible.Content>
-            </Collapsible.Root>
-        </div>
-
-        <!-- Done Section -->
-        <div class="bg-card border border-border rounded-lg overflow-hidden w-full">
-            <Collapsible.Root bind:open={doneOpen}>
-                <Collapsible.Trigger class="w-full p-4 bg-muted border-l-4 border-l-green-500">
-                    <div class="flex items-center gap-2">
-                        {#if doneOpen}
-                            <ChevronDown class="h-4 w-4" />
-                        {:else}
-                            <ChevronRight class="h-4 w-4" />
-                        {/if}
-                        <h2 class="text-lg font-semibold">Done</h2>
-                        <span
-                            class="bg-primary text-primary-foreground text-xs px-2 py-1 rounded-full font-medium"
-                            >{doneData.rows.length}</span
-                        >
-                    </div>
-                </Collapsible.Trigger>
-                <Collapsible.Content class="max-h-96 overflow-y-auto">
-                    <div class="p-4">
-                        <DataView bind:items={doneData} />
-                    </div>
-                </Collapsible.Content>
-            </Collapsible.Root>
-        </div>
-    </div>
->>>>>>> cb1b4dda
 </div>